--- conflicted
+++ resolved
@@ -246,12 +246,6 @@
 |                                    | that we should start sending temp oom  |
 |                                    | or oom message when hitting            |
 | ep_pager_active_vb_pcnt            | Active vbuckets paging percentage      |
-<<<<<<< HEAD
-| ep_pager_unbiased_period           | Number of minutes since access scanner |
-|                                    | time in which item pager ignores items |
-|                                    | nru info                               |
-=======
->>>>>>> ad865a2b
 | ep_tap_ack_grace_period            | The amount of time to wait for a tap   |
 |                                    | acks before disconnecting              |
 | ep_tap_ack_initial_sequence_number | The initial sequence number for a tap  |
