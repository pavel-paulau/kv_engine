/* -*- Mode: C++; tab-width: 4; c-basic-offset: 4; indent-tabs-mode: nil -*- */
/*
 *     Copyright 2010 NorthScale, Inc.
 *
 *   Licensed under the Apache License, Version 2.0 (the "License");
 *   you may not use this file except in compliance with the License.
 *   You may obtain a copy of the License at
 *
 *       http://www.apache.org/licenses/LICENSE-2.0
 *
 *   Unless required by applicable law or agreed to in writing, software
 *   distributed under the License is distributed on an "AS IS" BASIS,
 *   WITHOUT WARRANTIES OR CONDITIONS OF ANY KIND, either express or implied.
 *   See the License for the specific language governing permissions and
 *   limitations under the License.
 */
#include "item.hh"

#include "tools/cJSON.h"

Atomic<uint64_t> Item::casCounter(1);

<<<<<<< HEAD
bool Item::append(const Item &i) {
    size_t newSize = value->length() + i.getValue()->length();
    Blob *newData = Blob::New(newSize);
=======
bool Item::append(const Item &item) {
    assert(value.get() != NULL);
    assert(item.getValue().get() != NULL);
    size_t newSize = value->length() + item.getValue()->length();
    Blob *newData = Blob::New(newSize, '\0');
>>>>>>> bd2840cf
    char *newValue = (char *) newData->getData();
    std::memcpy(newValue, value->getData(), value->length());
    std::memcpy(newValue + value->length(), i.getValue()->getData(), i.getValue()->length());
    value.reset(newData);
    return true;
}

/**
 * Prepend another item to this item
 *
 * @param itm the item to prepend to this one
 * @return true if success
 */
<<<<<<< HEAD
bool Item::prepend(const Item &i) {
    size_t newSize = value->length() + i.getValue()->length();
    Blob *newData = Blob::New(newSize);
=======
bool Item::prepend(const Item &item) {
    assert(value.get() != NULL);
    assert(item.getValue().get() != NULL);
    size_t newSize = value->length() + item.getValue()->length();
    Blob *newData = Blob::New(newSize, '\0');
>>>>>>> bd2840cf
    char *newValue = (char *) newData->getData();
    std::memcpy(newValue, i.getValue()->getData(), i.getValue()->length());
    std::memcpy(newValue + i.getValue()->length(), value->getData(), value->length());
    value.reset(newData);
    return true;
}

void Item::fixupJSON(void) {
    const char *ptr = value->getData();
    while (isspace(*ptr)) {
        ++ptr;
    }

    if (*ptr == '{') {
        // This may be JSON. Unfortunately we don't know if it's zero
        // terminated
        std::string data(value->getData(), value->getSize());
        cJSON *json = cJSON_Parse(data.c_str());
        if (json != 0) {
            char *packed = cJSON_PrintUnformatted(json);
            if (packed != 0) {
                Blob *newData = Blob::New(packed, strlen(packed));
                free(packed);
                value.reset(newData);
            }
            cJSON_Delete(json);
        }
    }
}<|MERGE_RESOLUTION|>--- conflicted
+++ resolved
@@ -20,17 +20,11 @@
 
 Atomic<uint64_t> Item::casCounter(1);
 
-<<<<<<< HEAD
 bool Item::append(const Item &i) {
+    assert(value.get() != NULL);
+    assert(i.getValue().get() != NULL);
     size_t newSize = value->length() + i.getValue()->length();
     Blob *newData = Blob::New(newSize);
-=======
-bool Item::append(const Item &item) {
-    assert(value.get() != NULL);
-    assert(item.getValue().get() != NULL);
-    size_t newSize = value->length() + item.getValue()->length();
-    Blob *newData = Blob::New(newSize, '\0');
->>>>>>> bd2840cf
     char *newValue = (char *) newData->getData();
     std::memcpy(newValue, value->getData(), value->length());
     std::memcpy(newValue + value->length(), i.getValue()->getData(), i.getValue()->length());
@@ -44,17 +38,11 @@
  * @param itm the item to prepend to this one
  * @return true if success
  */
-<<<<<<< HEAD
 bool Item::prepend(const Item &i) {
+    assert(value.get() != NULL);
+    assert(i.getValue().get() != NULL);
     size_t newSize = value->length() + i.getValue()->length();
     Blob *newData = Blob::New(newSize);
-=======
-bool Item::prepend(const Item &item) {
-    assert(value.get() != NULL);
-    assert(item.getValue().get() != NULL);
-    size_t newSize = value->length() + item.getValue()->length();
-    Blob *newData = Blob::New(newSize, '\0');
->>>>>>> bd2840cf
     char *newValue = (char *) newData->getData();
     std::memcpy(newValue, i.getValue()->getData(), i.getValue()->length());
     std::memcpy(newValue + i.getValue()->length(), value->getData(), value->length());
