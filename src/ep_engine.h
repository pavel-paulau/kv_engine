/* -*- Mode: C++; tab-width: 4; c-basic-offset: 4; indent-tabs-mode: nil -*- */
/*
 *     Copyright 2013 Couchbase, Inc
 *
 *   Licensed under the Apache License, Version 2.0 (the "License");
 *   you may not use this file except in compliance with the License.
 *   You may obtain a copy of the License at
 *
 *       http://www.apache.org/licenses/LICENSE-2.0
 *
 *   Unless required by applicable law or agreed to in writing, software
 *   distributed under the License is distributed on an "AS IS" BASIS,
 *   WITHOUT WARRANTIES OR CONDITIONS OF ANY KIND, either express or implied.
 *   See the License for the specific language governing permissions and
 *   limitations under the License.
 */

#ifndef SRC_EP_ENGINE_H_
#define SRC_EP_ENGINE_H_ 1

#include "config.h"

#include "ep.h"
#include "tapconnection.h"
#include "taskable.h"
#include "vbucket.h"

#include <memcached/engine.h>

#include <string>

class StoredValue;
class DcpConnMap;
class DcpFlowControlManager;
class Producer;
class TapConnMap;
class ReplicationThrottle;

extern "C" {
    EXPORT_FUNCTION
    ENGINE_ERROR_CODE create_instance(uint64_t interface,
                                      GET_SERVER_API get_server_api,
                                      ENGINE_HANDLE **handle);

    EXPORT_FUNCTION
    void destroy_engine(void);

    void EvpNotifyPendingConns(void*arg);
}

/* We're using notify_io_complete from ptr_fun, but that func
 * got a "C" linkage that ptr_fun doesn't like... just
 * cast it away with this typedef ;)
 */
typedef void (*NOTIFY_IO_COMPLETE_T)(const void *cookie,
                                     ENGINE_ERROR_CODE status);

// Forward decl
class EventuallyPersistentEngine;
class TapConnMap;

/**
    To allow Engines to run tasks.
**/
class EpEngineTaskable : public Taskable {
public:
    EpEngineTaskable(EventuallyPersistentEngine* e) : myEngine(e) {

    }

    const std::string& getName() const;

    task_gid_t getGID() const;

    bucket_priority_t getWorkloadPriority() const;

    void setWorkloadPriority(bucket_priority_t prio);

    WorkLoadPolicy& getWorkLoadPolicy(void);

    void logQTime(type_id_t taskType, hrtime_t enqTime);

    void logRunTime(type_id_t taskType, hrtime_t runTime);

private:
    EventuallyPersistentEngine* myEngine;
};

/**
 * Vbucket visitor that counts active vbuckets.
 */
class VBucketCountVisitor : public VBucketVisitor {
public:
    VBucketCountVisitor(EventuallyPersistentEngine &e,
                        vbucket_state_t state) :
        engine(e),
        desired_state(state), numItems(0),
        numTempItems(0),nonResident(0),
        numVbucket(0), htMemory(0),
        htItemMemory(0), htCacheSize(0),
        numEjects(0), numExpiredItems(0),
        metaDataMemory(0), metaDataDisk(0),
        opsCreate(0),
        opsUpdate(0), opsDelete(0),
        opsReject(0), queueSize(0),
        queueMemory(0), queueAge(0),
        queueFill(0), queueDrain(0),
        pendingWrites(0), chkPersistRemaining(0),
        fileSpaceUsed(0), fileSize(0),
        rollbackItemCount(0)
    { }

    bool visitBucket(RCPtr<VBucket> &vb);

    void visit(StoredValue* v) {
        throw std::logic_error("VBucketCountVisitor:visit: Should never "
                "be called");
    }

    vbucket_state_t getVBucketState() { return desired_state; }

    size_t getNumItems() { return numItems; }

    size_t getNumTempItems() { return numTempItems; }

    size_t getNonResident() { return nonResident; }

    size_t getVBucketNumber() { return numVbucket; }

    size_t getMemResidentPer() {
        size_t numResident = numItems - nonResident;
        return (numItems != 0) ? (size_t) (numResident *100.0) / (numItems) : 100;
    }

    size_t getEjects() { return numEjects; }

    size_t getExpired() { return numExpiredItems; }

    size_t getMetaDataMemory() { return metaDataMemory; }

    size_t getMetaDataDisk() { return metaDataDisk; }

    size_t getHashtableMemory() { return htMemory; }

    size_t getItemMemory() { return htItemMemory; }
    size_t getCacheSize() { return htCacheSize; }

    size_t getOpsCreate() { return opsCreate; }
    size_t getOpsUpdate() { return opsUpdate; }
    size_t getOpsDelete() { return opsDelete; }
    size_t getOpsReject() { return opsReject; }

    size_t getQueueSize() { return queueSize; }
    size_t getQueueMemory() { return queueMemory; }
    size_t getQueueFill() { return queueFill; }
    size_t getQueueDrain() { return queueDrain; }
    uint64_t getAge() { return queueAge; }
    size_t getPendingWrites() { return pendingWrites; }
    size_t getChkPersistRemaining() { return chkPersistRemaining; }

    size_t getFileSpaceUsed() { return fileSpaceUsed; }
    size_t getFileSize() { return fileSize; }

    uint64_t getRollbackItemCount() { return rollbackItemCount; }

private:
    EventuallyPersistentEngine &engine;
    vbucket_state_t desired_state;

    size_t numItems;
    size_t numTempItems;
    size_t nonResident;
    size_t numVbucket;
    size_t htMemory;
    size_t htItemMemory;
    size_t htCacheSize;
    size_t numEjects;
    size_t numExpiredItems;
    size_t metaDataMemory;
    size_t metaDataDisk;

    size_t opsCreate;
    size_t opsUpdate;
    size_t opsDelete;
    size_t opsReject;

    size_t queueSize;
    size_t queueMemory;
    uint64_t queueAge;
    size_t queueFill;
    size_t queueDrain;
    size_t pendingWrites;
    size_t chkPersistRemaining;

    size_t fileSpaceUsed;
    size_t fileSize;

    uint64_t rollbackItemCount;
};

/**
 * A container class holding VBucketCountVisitors to aggregate stats for
 * different vbucket states.
 */
class VBucketCountAggregator : public VBucketVisitor  {
public:
    bool visitBucket(RCPtr<VBucket> &vb);

    void addVisitor(VBucketCountVisitor* visitor);
private:
    std::map<vbucket_state_t, VBucketCountVisitor*> visitorMap;
};

/**
 * memcached engine interface to the EventuallyPersistentStore.
 */
class EventuallyPersistentEngine : public ENGINE_HANDLE_V1 {
    friend class LookupCallback;
public:
    ENGINE_ERROR_CODE initialize(const char* config);
    void destroy(bool force);

    ENGINE_ERROR_CODE itemAllocate(const void* cookie,
                                   item** itm,
                                   const void* key,
                                   const size_t nkey,
                                   const size_t nbytes,
                                   const int flags,
                                   const rel_time_t exptime,
                                   uint8_t datatype)
    {
        (void)cookie;
        if (nbytes > maxItemSize) {
            return ENGINE_E2BIG;
        }

        if(!hasAvailableSpace(sizeof(Item) + sizeof(Blob) + nkey + nbytes)) {
            return memoryCondition();
        }

        time_t expiretime = (exptime == 0) ? 0 : ep_abs_time(ep_reltime(exptime));

        uint8_t ext_meta[1];
        uint8_t ext_len = EXT_META_LEN;
        *(ext_meta) = datatype;
        *itm = new Item(key, nkey, flags, expiretime, NULL, nbytes, ext_meta,
                        ext_len);
        if (*itm == NULL) {
            return memoryCondition();
        } else {
            stats.itemAllocSizeHisto.add(nbytes);
            return ENGINE_SUCCESS;
        }
    }

    ENGINE_ERROR_CODE itemDelete(const void* cookie,
                                 const void* key,
                                 const size_t nkey,
                                 uint64_t* cas,
                                 uint16_t vbucket,
                                 mutation_descr_t *mut_info)
    {
        std::string k(static_cast<const char*>(key), nkey);
        return itemDelete(cookie, k, cas, vbucket, mut_info);
    }

    ENGINE_ERROR_CODE itemDelete(const void* cookie,
                                 const std::string &key,
                                 uint64_t* cas,
                                 uint16_t vbucket,
                                 mutation_descr_t *mut_info)
    {
        ENGINE_ERROR_CODE ret = epstore->deleteItem(key, cas,
                                                    vbucket, cookie,
                                                    false, // not force
                                                    NULL, mut_info);

        if (ret == ENGINE_KEY_ENOENT || ret == ENGINE_NOT_MY_VBUCKET) {
            if (isDegradedMode()) {
                return ENGINE_TMPFAIL;
            }
        } else if (ret == ENGINE_SUCCESS) {
            ++stats.numOpsDelete;
        }
        return ret;
    }


    void itemRelease(const void* cookie, item *itm)
    {
        (void)cookie;
        delete (Item*)itm;
    }

    ENGINE_ERROR_CODE get(const void* cookie,
                          item** itm,
                          const void* key,
                          const int nkey,
                          uint16_t vbucket,
                          get_options_t options = NONE)
    {
        BlockTimer timer(&stats.getCmdHisto);
        std::string k(static_cast<const char*>(key), nkey);

        GetValue gv(epstore->get(k, vbucket, cookie));
        ENGINE_ERROR_CODE ret = gv.getStatus();

        if (ret == ENGINE_SUCCESS) {
            *itm = gv.getValue();
            if (options & TRACK_STATISTICS) {
                ++stats.numOpsGet;
            }
        } else if (ret == ENGINE_KEY_ENOENT || ret == ENGINE_NOT_MY_VBUCKET) {
            if (isDegradedMode()) {
                return ENGINE_TMPFAIL;
            }
        }

        return ret;
    }

    const std::string& getName() const {
        return name;
    }

    ENGINE_ERROR_CODE getStats(const void* cookie,
                               const char* stat_key,
                               int nkey,
                               ADD_STAT add_stat);

    void resetStats() {
        stats.reset();
        if (epstore) {
            epstore->resetUnderlyingStats();
        }
    }

    ENGINE_ERROR_CODE store(const void *cookie,
                            item* itm,
                            uint64_t *cas,
                            ENGINE_STORE_OPERATION operation,
                            uint16_t vbucket);

    ENGINE_ERROR_CODE arithmetic(const void* cookie,
                                 const void* key,
                                 const int nkey,
                                 const bool increment,
                                 const bool create,
                                 const uint64_t delta,
                                 const uint64_t initial,
                                 const rel_time_t exptime,
                                 item **ret_itm,
                                 uint8_t datatype,
                                 uint64_t *result,
                                 uint16_t vbucket)
    {
        BlockTimer timer(&stats.arithCmdHisto);
        item *it = NULL;
        Item *nit = NULL;
        uint64_t cas = 0;

        uint8_t ext_meta[1];
        uint8_t ext_len = EXT_META_LEN;
        //Datatype of arithmetic values is always JSON
        *(ext_meta) = PROTOCOL_BINARY_DATATYPE_JSON;

        rel_time_t expiretime = (exptime == 0 ||
                                 exptime == 0xffffffff) ?
            0 : ep_abs_time(ep_reltime(exptime));

        get_options_t options = static_cast<get_options_t>(QUEUE_BG_FETCH |
                                    TRACK_REFERENCE | HONOR_STATES);

        ENGINE_ERROR_CODE ret = get(cookie, &it, key, nkey, vbucket, options);
        if (ret == ENGINE_SUCCESS) {
            Item *itm = static_cast<Item*>(it);
            char *endptr = NULL;
            char data[24];
            size_t len = std::min(static_cast<uint32_t>(sizeof(data) - 1),
                                  itm->getNBytes());
            data[len] = 0;
            memcpy(data, itm->getData(), len);
            uint64_t val = strtoull(data, &endptr, 10);
            if (itm->getCas() == (uint64_t) -1) {
                // item is locked, can't perform arithmetic operation
                delete itm;
                return ENGINE_TMPFAIL;
            }
            if (itm->getCas() == 0) {
                // A zero cas should not be possible for a valid item
                delete itm;
                return ENGINE_EINVAL;
            }
            if ((errno != ERANGE) && (isspace(*endptr)
                                      || (*endptr == '\0' && endptr != data))) {
                if (increment) {
                    val += delta;
                } else {
                    if (delta > val) {
                        val = 0;
                    } else {
                        val -= delta;
                    }
                }

                std::stringstream vals;
                vals << val;
                size_t nb = vals.str().length();
                *result = val;

                nit = new Item(key, (uint16_t)nkey, itm->getFlags(),
                                     itm->getExptime(), vals.str().c_str(), nb,
                                     ext_meta, ext_len);
                nit->setCas(itm->getCas());
                ret = store(cookie, nit, &cas, OPERATION_CAS, vbucket);
            } else {
                ret = ENGINE_EINVAL;
            }

            delete itm;
        } else if (ret == ENGINE_NOT_MY_VBUCKET) {
            return isDegradedMode() ? ENGINE_TMPFAIL: ret;
        } else if (ret == ENGINE_KEY_ENOENT) {
            if (isDegradedMode()) {
                return ENGINE_TMPFAIL;
            }
            if (create) {
                std::stringstream vals;
                vals << initial;
                size_t nb = vals.str().length();
                *result = initial;

                nit = new Item(key, (uint16_t)nkey, 0, expiretime,
                                     vals.str().c_str(), nb, ext_meta, ext_len);
                ret = store(cookie, nit, &cas, OPERATION_ADD, vbucket);
            }
        }

        /* We had a race condition.. just call ourself recursively to retry */
        if ((ret == ENGINE_KEY_EEXISTS) || (ret == ENGINE_NOT_STORED)) {
            delete nit;
            return arithmetic(cookie, key, nkey, increment, create, delta,
                              initial, expiretime, ret_itm, datatype, result,
                              vbucket);
        } else if (ret == ENGINE_SUCCESS) {
            *ret_itm = nit;
            ++stats.numOpsStore;
        } else {
            delete nit;
        }

        return ret;
    }


    ENGINE_ERROR_CODE flush(const void *cookie, time_t when);

    uint16_t walkTapQueue(const void *cookie, item **itm, void **es,
                          uint16_t *nes, uint8_t *ttl, uint16_t *flags,
                          uint32_t *seqno, uint16_t *vbucket);

    bool createTapQueue(const void *cookie,
                        std::string &client,
                        uint32_t flags,
                        const void *userdata,
                        size_t nuserdata);

    ENGINE_ERROR_CODE tapNotify(const void *cookie,
                                void *engine_specific,
                                uint16_t nengine,
                                uint8_t ttl,
                                uint16_t tap_flags,
                                uint16_t tap_event,
                                uint32_t tap_seqno,
                                const void *key,
                                size_t nkey,
                                uint32_t flags,
                                uint32_t exptime,
                                uint64_t cas,
                                uint8_t datatype,
                                const void *data,
                                size_t ndata,
                                uint16_t vbucket);

    ENGINE_ERROR_CODE dcpOpen(const void* cookie,
                              uint32_t opaque,
                              uint32_t seqno,
                              uint32_t flags,
                              const void *stream_name,
                              uint16_t nname);

    ENGINE_ERROR_CODE dcpAddStream(const void* cookie,
                                   uint32_t opaque,
                                   uint16_t vbucket,
                                   uint32_t flags);

    ENGINE_ERROR_CODE ConnHandlerCheckPoint(TapConsumer *consumer,
                                            uint8_t event,
                                            uint16_t vbucket,
                                            uint64_t checkpointId);

    ENGINE_ERROR_CODE touch(const void* cookie,
                            protocol_binary_request_header *request,
                            ADD_RESPONSE response);

    ENGINE_ERROR_CODE getMeta(const void* cookie,
                              protocol_binary_request_get_meta *request,
                              ADD_RESPONSE response);

    ENGINE_ERROR_CODE setWithMeta(const void* cookie,
                                 protocol_binary_request_set_with_meta *request,
                                 ADD_RESPONSE response);

    ENGINE_ERROR_CODE deleteWithMeta(const void* cookie,
                              protocol_binary_request_delete_with_meta *request,
                              ADD_RESPONSE response);

    ENGINE_ERROR_CODE returnMeta(const void* cookie,
                                 protocol_binary_request_return_meta *request,
                                 ADD_RESPONSE response);

    ENGINE_ERROR_CODE setClusterConfig(const void* cookie,
                            protocol_binary_request_set_cluster_config *request,
                            ADD_RESPONSE response);

    ENGINE_ERROR_CODE getClusterConfig(const void* cookie,
                            protocol_binary_request_get_cluster_config *request,
                            ADD_RESPONSE response);

    ENGINE_ERROR_CODE getAllKeys(const void* cookie,
                                protocol_binary_request_get_keys *request,
                                ADD_RESPONSE response);

    ENGINE_ERROR_CODE getAdjustedTime(const void* cookie,
                             protocol_binary_request_get_adjusted_time *request,
                             ADD_RESPONSE response);

    ENGINE_ERROR_CODE setDriftCounterState(const void* cookie,
                       protocol_binary_request_set_drift_counter_state *request,
                       ADD_RESPONSE response);

    /**
     * Visit the objects and add them to the tap/dcp connecitons queue.
     * @todo this code should honor the backfill time!
     */
    void queueBackfill(const VBucketFilter &backfillVBFilter, Producer *tc);

    void setDCPPriority(const void* cookie, CONN_PRIORITY priority) {
        EventuallyPersistentEngine *epe = ObjectRegistry::onSwitchThread(NULL, true);
        serverApi->cookie->set_priority(cookie, priority);
        ObjectRegistry::onSwitchThread(epe);
    }

    void notifyIOComplete(const void *cookie, ENGINE_ERROR_CODE status) {
        if (cookie == NULL) {
            LOG(EXTENSION_LOG_WARNING, "Tried to signal a NULL cookie!");
        } else {
            BlockTimer bt(&stats.notifyIOHisto);
            EventuallyPersistentEngine *epe = ObjectRegistry::onSwitchThread(NULL, true);
            serverApi->cookie->notify_io_complete(cookie, status);
            ObjectRegistry::onSwitchThread(epe);
        }
    }

    ENGINE_ERROR_CODE reserveCookie(const void *cookie);
    ENGINE_ERROR_CODE releaseCookie(const void *cookie);

    void storeEngineSpecific(const void *cookie, void *engine_data) {
        EventuallyPersistentEngine *epe = ObjectRegistry::onSwitchThread(NULL, true);
        serverApi->cookie->store_engine_specific(cookie, engine_data);
        ObjectRegistry::onSwitchThread(epe);
    }

    void *getEngineSpecific(const void *cookie) {
        EventuallyPersistentEngine *epe = ObjectRegistry::onSwitchThread(NULL, true);
        void *engine_data = serverApi->cookie->get_engine_specific(cookie);
        ObjectRegistry::onSwitchThread(epe);
        return engine_data;
    }

    bool isDatatypeSupported(const void *cookie) {
        EventuallyPersistentEngine *epe = ObjectRegistry::onSwitchThread(NULL, true);
        bool isSupported = serverApi->cookie->is_datatype_supported(cookie);
        ObjectRegistry::onSwitchThread(epe);
        return isSupported;
    }

    bool isMutationExtrasSupported(const void *cookie) {
        EventuallyPersistentEngine *epe = ObjectRegistry::onSwitchThread(NULL, true);
        bool isSupported = serverApi->cookie->is_mutation_extras_supported(cookie);
        ObjectRegistry::onSwitchThread(epe);
        return isSupported;
    }

    uint8_t getOpcodeIfEwouldblockSet(const void *cookie) {
        EventuallyPersistentEngine *epe = ObjectRegistry::onSwitchThread(NULL, true);
        uint8_t opcode = serverApi->cookie->get_opcode_if_ewouldblock_set(cookie);
        ObjectRegistry::onSwitchThread(epe);
        return opcode;
    }

    bool validateSessionCas(const uint64_t cas) {
        EventuallyPersistentEngine *epe = ObjectRegistry::onSwitchThread(NULL, true);
        bool ret = serverApi->cookie->validate_session_cas(cas);
        ObjectRegistry::onSwitchThread(epe);
        return ret;
    }

    void decrementSessionCtr(void) {
        EventuallyPersistentEngine *epe = ObjectRegistry::onSwitchThread(NULL, true);
        serverApi->cookie->decrement_session_ctr();
        ObjectRegistry::onSwitchThread(epe);
    }

    void registerEngineCallback(ENGINE_EVENT_TYPE type,
                                EVENT_CALLBACK cb, const void *cb_data);

    template <typename T>
    void notifyIOComplete(T cookies, ENGINE_ERROR_CODE status) {
        EventuallyPersistentEngine *epe = ObjectRegistry::onSwitchThread(NULL, true);
        std::for_each(cookies.begin(), cookies.end(),
                      std::bind2nd(std::ptr_fun((NOTIFY_IO_COMPLETE_T)serverApi->cookie->notify_io_complete),
                                   status));
        ObjectRegistry::onSwitchThread(epe);
    }

    void handleDisconnect(const void *cookie);
    void handleDeleteBucket(const void *cookie);

    protocol_binary_response_status stopFlusher(const char **msg, size_t *msg_size) {
        (void) msg_size;
        protocol_binary_response_status rv = PROTOCOL_BINARY_RESPONSE_SUCCESS;
        *msg = NULL;
        if (!epstore->pauseFlusher()) {
            LOG(EXTENSION_LOG_INFO, "Unable to stop flusher");
            *msg = "Flusher not running.";
            rv = PROTOCOL_BINARY_RESPONSE_EINVAL;
        }
        return rv;
    }

    protocol_binary_response_status startFlusher(const char **msg, size_t *msg_size) {
        (void) msg_size;
        protocol_binary_response_status rv = PROTOCOL_BINARY_RESPONSE_SUCCESS;
        *msg = NULL;
        if (!epstore->resumeFlusher()) {
            LOG(EXTENSION_LOG_INFO, "Unable to start flusher");
            *msg = "Flusher not shut down.";
            rv = PROTOCOL_BINARY_RESPONSE_EINVAL;
        }
        return rv;
    }

    ENGINE_ERROR_CODE deleteVBucket(uint16_t vbid, const void* c = NULL) {
        return epstore->deleteVBucket(vbid, c);
    }

    ENGINE_ERROR_CODE compactDB(compaction_ctx c,
                                const void *cookie = NULL) {
        return epstore->compactDB(c, cookie);
    }

    bool resetVBucket(uint16_t vbid) {
        return epstore->resetVBucket(vbid);
    }

    void setTapKeepAlive(uint32_t to) {
        configuration.setTapKeepalive((size_t)to);
    }

    void setFlushAll(bool enabled) {
        flushAllEnabled = enabled;
    }

    protocol_binary_response_status evictKey(const std::string &key,
                                             uint16_t vbucket,
                                             const char **msg,
                                             size_t *msg_size) {
        return epstore->evictKey(key, vbucket, msg, msg_size);
    }

    GetValue getLocked(const std::string &key, uint16_t vbucket,
                       rel_time_t currentTime, uint32_t lockTimeout,
                       const void *cookie) {
        return epstore->getLocked(key, vbucket, currentTime, lockTimeout, cookie);
    }

    ENGINE_ERROR_CODE unlockKey(const std::string &key,
                                uint16_t vbucket,
                                uint64_t cas,
                                rel_time_t currentTime) {
        return epstore->unlockKey(key, vbucket, cas, currentTime);
    }

    ENGINE_ERROR_CODE observe(const void* cookie,
                              protocol_binary_request_header *request,
                              ADD_RESPONSE response);

    ENGINE_ERROR_CODE observe_seqno(const void* cookie,
                                    protocol_binary_request_header *request,
                                    ADD_RESPONSE response);

    RCPtr<VBucket> getVBucket(uint16_t vbucket) {
        return epstore->getVBucket(vbucket);
    }

    ENGINE_ERROR_CODE setVBucketState(uint16_t vbid, vbucket_state_t to, bool transfer) {
        return epstore->setVBucketState(vbid, to, transfer);
    }

    ~EventuallyPersistentEngine();

    engine_info *getInfo() {
        return &info.info;
    }

    EPStats &getEpStats() {
        return stats;
    }

    EventuallyPersistentStore* getEpStore() { return epstore; }

    TapConnMap &getTapConnMap() { return *tapConnMap; }

    DcpConnMap &getDcpConnMap() { return *dcpConnMap_; }

    DcpFlowControlManager &getDcpFlowControlManager() {
        return *dcpFlowControlManager_;
    }

    TapConfig &getTapConfig() { return *tapConfig; }

    ReplicationThrottle &getReplicationThrottle() { return *replicationThrottle; }

    CheckpointConfig &getCheckpointConfig() { return *checkpointConfig; }

    SERVER_HANDLE_V1* getServerApi() { return serverApi; }

    Configuration &getConfiguration() {
        return configuration;
    }

    ENGINE_ERROR_CODE deregisterTapClient(const void* cookie,
                                          protocol_binary_request_header *request,
                                          ADD_RESPONSE response);

    ENGINE_ERROR_CODE handleCheckpointCmds(const void* cookie,
                                           protocol_binary_request_header *request,
                                           ADD_RESPONSE response);

    ENGINE_ERROR_CODE handleSeqnoCmds(const void* cookie,
                                      protocol_binary_request_header *request,
                                      ADD_RESPONSE response);

    ENGINE_ERROR_CODE resetReplicationChain(const void* cookie,
                                            protocol_binary_request_header *request,
                                            ADD_RESPONSE response);

    ENGINE_ERROR_CODE changeTapVBFilter(const void* cookie,
                                        protocol_binary_request_header *request,
                                        ADD_RESPONSE response);

    ENGINE_ERROR_CODE handleTrafficControlCmd(const void* cookie,
                                              protocol_binary_request_header *request,
                                              ADD_RESPONSE response);

    size_t getGetlDefaultTimeout() const {
        return getlDefaultTimeout;
    }

    size_t getGetlMaxTimeout() const {
        return getlMaxTimeout;
    }

    size_t getMaxFailoverEntries() const {
        return maxFailoverEntries;
    }

    bool isDegradedMode() const {
        return epstore->isWarmingUp() || !trafficEnabled.load();
    }

    WorkLoadPolicy &getWorkLoadPolicy(void) {
        return *workload;
    }

    bucket_priority_t getWorkloadPriority(void) const {return workloadPriority; }
    void setWorkloadPriority(bucket_priority_t p) { workloadPriority = p; }

    struct clusterConfig {
        std::string config;
        Mutex lock;
    } clusterConfig;

    ENGINE_ERROR_CODE getRandomKey(const void *cookie,
                                   ADD_RESPONSE response);

    ConnHandler* getConnHandler(const void *cookie);

    void addLookupAllKeys(const void *cookie, ENGINE_ERROR_CODE err);

    /*
     * Explicitly trigger the defragmenter task. Provided to facilitate
     * testing.
     */
    void runDefragmenterTask(void);

    /*
     * Explicitly trigger the AccessScanner task. Provided to facilitate
     * testing.
     */
    bool runAccessScannerTask(void);

    /*
     * Explicitly trigger the VbStatePersist task. Provided to facilitate
     * testing.
     */
    void runVbStatePersistTask(int vbid);

    /**
     * Get a (sloppy) list of the sequence numbers for all of the vbuckets
     * on this server. It is not to be treated as a consistent set of seqence,
     * but rather a list of "at least" numbers. The way the list is generated
     * is that we're starting for vbucket 0 and record the current number,
     * then look at the next vbucket and record its number. That means that
     * at the time we get the number for vbucket X all of the previous
     * numbers could have been incremented. If the client just needs a list
     * of where we are for each vbucket this method may be more optimal than
     * requesting one by one.
     *
     * @param cookie The cookie representing the connection to requesting
     *               list
     * @param add_response The method used to format the output buffer
     * @return ENGINE_SUCCESS upon success
     */
    ENGINE_ERROR_CODE getAllVBucketSequenceNumbers(
                                        const void *cookie,
                                        protocol_binary_request_header *request,
                                        ADD_RESPONSE response);

    void updateDcpMinCompressionRatio(float value);

    /**
     * Sends a not-my-vbucket response, using the specified response callback.
     * to the specified connection via it's cookie.
     */
    ENGINE_ERROR_CODE sendNotMyVBucketResponse(ADD_RESPONSE response,
                                               const void* cookie,
                                               uint64_t cas);

    EpEngineTaskable& getTaskable() {
        return taskable;
    }

protected:
    friend class EpEngineValueChangeListener;

    void setMaxItemSize(size_t value) {
        maxItemSize = value;
    }

    void setGetlDefaultTimeout(size_t value) {
        getlDefaultTimeout = value;
    }

    void setGetlMaxTimeout(size_t value) {
        getlMaxTimeout = value;
    }

    EventuallyPersistentEngine(GET_SERVER_API get_server_api);
    friend ENGINE_ERROR_CODE create_instance(uint64_t interface,
                                             GET_SERVER_API get_server_api,
                                             ENGINE_HANDLE **handle);
    uint16_t doWalkTapQueue(const void *cookie, item **itm, void **es,
                            uint16_t *nes, uint8_t *ttl, uint16_t *flags,
                            uint32_t *seqno, uint16_t *vbucket,
                            TapProducer *c, bool &retry);


    ENGINE_ERROR_CODE processTapAck(const void *cookie,
                                    uint32_t seqno,
                                    uint16_t status,
                                    const std::string &msg);

    /**
     * Report the state of a memory condition when out of memory.
     *
     * @return ETMPFAIL if we think we can recover without interaction,
     *         else ENOMEM
     */
    ENGINE_ERROR_CODE memoryCondition() {
        // Do we think it's possible we could free something?
        bool haveEvidenceWeCanFreeMemory(stats.getMaxDataSize() > stats.memOverhead);
        if (haveEvidenceWeCanFreeMemory) {
            // Look for more evidence by seeing if we have resident items.
            VBucketCountVisitor countVisitor(*this, vbucket_state_active);
            epstore->visit(countVisitor);

            haveEvidenceWeCanFreeMemory = countVisitor.getNonResident() <
                countVisitor.getNumItems();
        }
        if (haveEvidenceWeCanFreeMemory) {
            ++stats.tmp_oom_errors;
            // Wake up the item pager task as memory usage
            // seems to have exceeded high water mark
            getEpStore()->wakeUpItemPager();
            return ENGINE_TMPFAIL;
        } else {
            ++stats.oom_errors;
            return ENGINE_ENOMEM;
        }
    }

    /**
     * Check if there is any available memory space to allocate an Item
     * instance with a given size.
     */
    bool hasAvailableSpace(uint32_t nBytes) {
        return (stats.getTotalMemoryUsed() + nBytes) <= stats.getMaxDataSize();
    }

    friend class BGFetchCallback;
    friend class EventuallyPersistentStore;

    bool enableTraffic(bool enable) {
        bool inverse = !enable;
        return trafficEnabled.compare_exchange_strong(inverse, enable);
    }

    ENGINE_ERROR_CODE doEngineStats(const void *cookie, ADD_STAT add_stat);
    ENGINE_ERROR_CODE doKlogStats(const void *cookie, ADD_STAT add_stat);
    ENGINE_ERROR_CODE doMemoryStats(const void *cookie, ADD_STAT add_stat);
    ENGINE_ERROR_CODE doVBucketStats(const void *cookie, ADD_STAT add_stat,
                                     const char* stat_key,
                                     int nkey,
                                     bool prevStateRequested,
                                     bool details);
    ENGINE_ERROR_CODE doHashStats(const void *cookie, ADD_STAT add_stat);
    ENGINE_ERROR_CODE doCheckpointStats(const void *cookie, ADD_STAT add_stat,
                                        const char* stat_key, int nkey);
    ENGINE_ERROR_CODE doTapStats(const void *cookie, ADD_STAT add_stat);
    ENGINE_ERROR_CODE doDcpStats(const void *cookie, ADD_STAT add_stat);
    ENGINE_ERROR_CODE doConnAggStats(const void *cookie, ADD_STAT add_stat,
                                     const char *sep, size_t nsep,
                                     conn_type_t connType);
    ENGINE_ERROR_CODE doTimingStats(const void *cookie, ADD_STAT add_stat);
    ENGINE_ERROR_CODE doSchedulerStats(const void *cookie, ADD_STAT add_stat);
    ENGINE_ERROR_CODE doRunTimeStats(const void *cookie, ADD_STAT add_stat);
    ENGINE_ERROR_CODE doDispatcherStats(const void *cookie, ADD_STAT add_stat);
    ENGINE_ERROR_CODE doKeyStats(const void *cookie, ADD_STAT add_stat,
                                 uint16_t vbid, std::string &key, bool validate=false);
    ENGINE_ERROR_CODE doTapVbTakeoverStats(const void *cookie,
                                           ADD_STAT add_stat,
                                           std::string& key,
                                           uint16_t vbid);

    ENGINE_ERROR_CODE doDcpVbTakeoverStats(const void *cookie,
                                           ADD_STAT add_stat,
                                           std::string &key,
                                           uint16_t vbid);
    ENGINE_ERROR_CODE doVbIdFailoverLogStats(const void *cookie,
                                             ADD_STAT add_stat,
                                             uint16_t vbid);
    ENGINE_ERROR_CODE doAllFailoverLogStats(const void *cookie, ADD_STAT add_stat);
    ENGINE_ERROR_CODE doWorkloadStats(const void *cookie, ADD_STAT add_stat);
    ENGINE_ERROR_CODE doSeqnoStats(const void *cookie, ADD_STAT add_stat,
                                   const char* stat_key, int nkey);
    ENGINE_ERROR_CODE doDiskStats(const void *cookie, ADD_STAT add_stat,
                                  const char* stat_key, int nkey);
    void addSeqnoVbStats_UNLOCKED(const void *cookie, ADD_STAT add_stat,
                                  const RCPtr<VBucket> &vb);

    void addLookupResult(const void *cookie, Item *result) {
        LockHolder lh(lookupMutex);
        std::map<const void*, Item*>::iterator it = lookups.find(cookie);
        if (it != lookups.end()) {
            if (it->second != NULL) {
                LOG(EXTENSION_LOG_DEBUG,
                    "Cleaning up old lookup result for '%s'",
                    it->second->getKey().c_str());
                delete it->second;
            } else {
                LOG(EXTENSION_LOG_DEBUG, "Cleaning up old null lookup result");
            }
            lookups.erase(it);
        }
        lookups[cookie] = result;
    }

    bool fetchLookupResult(const void *cookie, Item **itm) {
        // This will return *and erase* the lookup result for a connection.
        // You look it up, you own it.
        LockHolder lh(lookupMutex);
        std::map<const void*, Item*>::iterator it = lookups.find(cookie);
        if (it != lookups.end()) {
            *itm = it->second;
            lookups.erase(it);
            return true;
        } else {
            return false;
        }
    }

    // Get the current tap connection for this cookie.
    // If this method returns NULL, you should return TAP_DISCONNECT
    TapProducer* getTapProducer(const void *cookie);

    // Initialize all required callbacks of this engine with the underlying
    // server.
    void initializeEngineCallbacks();

    SERVER_HANDLE_V1 *serverApi;
    EventuallyPersistentStore *epstore;
    WorkLoadPolicy *workload;
    bucket_priority_t workloadPriority;

    ReplicationThrottle *replicationThrottle;
    std::map<const void*, Item*> lookups;
    std::unordered_map<const void*, ENGINE_ERROR_CODE> allKeysLookups;
    Mutex lookupMutex;
    GET_SERVER_API getServerApiFunc;
    union {
        engine_info info;
        char buffer[sizeof(engine_info) + 10 * sizeof(feature_info) ];
    } info;

    DcpConnMap *dcpConnMap_;
    DcpFlowControlManager *dcpFlowControlManager_;
    TapConnMap *tapConnMap;
    TapConfig *tapConfig;
    CheckpointConfig *checkpointConfig;
    std::string name;
    size_t maxItemSize;
    size_t getlDefaultTimeout;
    size_t getlMaxTimeout;
    size_t maxFailoverEntries;
    EPStats stats;
    Configuration configuration;
    AtomicValue<bool> trafficEnabled;

    bool flushAllEnabled;
    // a unique system generated token initialized at each time
    // ep_engine starts up.
    AtomicValue<time_t> startupTime;
<<<<<<< HEAD
    EpEngineTaskable taskable;
=======

>>>>>>> 9b194271
};

#endif  // SRC_EP_ENGINE_H_<|MERGE_RESOLUTION|>--- conflicted
+++ resolved
@@ -967,7 +967,7 @@
                                    const char* stat_key, int nkey);
     ENGINE_ERROR_CODE doDiskStats(const void *cookie, ADD_STAT add_stat,
                                   const char* stat_key, int nkey);
-    void addSeqnoVbStats_UNLOCKED(const void *cookie, ADD_STAT add_stat,
+    void addSeqnoVbStats(const void *cookie, ADD_STAT add_stat,
                                   const RCPtr<VBucket> &vb);
 
     void addLookupResult(const void *cookie, Item *result) {
@@ -1042,11 +1042,7 @@
     // a unique system generated token initialized at each time
     // ep_engine starts up.
     AtomicValue<time_t> startupTime;
-<<<<<<< HEAD
     EpEngineTaskable taskable;
-=======
-
->>>>>>> 9b194271
 };
 
 #endif  // SRC_EP_ENGINE_H_