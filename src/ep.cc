/* -*- Mode: C++; tab-width: 4; c-basic-offset: 4; indent-tabs-mode: nil -*- */
/*
 *     Copyright 2015 Couchbase, Inc
 *
 *   Licensed under the Apache License, Version 2.0 (the "License");
 *   you may not use this file except in compliance with the License.
 *   You may obtain a copy of the License at
 *
 *       http://www.apache.org/licenses/LICENSE-2.0
 *
 *   Unless required by applicable law or agreed to in writing, software
 *   distributed under the License is distributed on an "AS IS" BASIS,
 *   WITHOUT WARRANTIES OR CONDITIONS OF ANY KIND, either express or implied.
 *   See the License for the specific language governing permissions and
 *   limitations under the License.
 */

#include "config.h"

#include <string.h>
#include <time.h>

#include <fstream>
#include <functional>
#include <iostream>
#include <map>
#include <sstream>
#include <string>
#include <utility>
#include <vector>

#include "access_scanner.h"
#include "bgfetcher.h"
#include "checkpoint_remover.h"
#include "conflict_resolution.h"
#include "defragmenter.h"
#include "ep.h"
#include "ep_engine.h"
#include "ext_meta_parser.h"
#include "failover-table.h"
#include "flusher.h"
#include "htresizer.h"
#include "kvshard.h"
#include "kvstore.h"
#include "locks.h"
#include "mutation_log.h"
#include "warmup.h"
#include "connmap.h"
#include "replicationthrottle.h"

class StatsValueChangeListener : public ValueChangedListener {
public:
    StatsValueChangeListener(EPStats &st, EventuallyPersistentStore &str)
        : stats(st), store(str) {
        // EMPTY
    }

    virtual void sizeValueChanged(const std::string &key, size_t value) {
        if (key.compare("max_size") == 0) {
            stats.setMaxDataSize(value);
            store.getEPEngine().getDcpConnMap(). \
                                     updateMaxActiveSnoozingBackfills(value);
            size_t low_wat = static_cast<size_t>
                    (static_cast<double>(value) * stats.mem_low_wat_percent);
            size_t high_wat = static_cast<size_t>
                    (static_cast<double>(value) * stats.mem_high_wat_percent);
            stats.mem_low_wat.store(low_wat);
            stats.mem_high_wat.store(high_wat);
            store.setCursorDroppingLowerUpperThresholds(value);
        } else if (key.compare("mem_low_wat") == 0) {
            stats.mem_low_wat.store(value);
            stats.mem_low_wat_percent.store(
                                    (double)(value) / stats.getMaxDataSize());
        } else if (key.compare("mem_high_wat") == 0) {
            stats.mem_high_wat.store(value);
            stats.mem_high_wat_percent.store(
                                    (double)(value) / stats.getMaxDataSize());
        } else if (key.compare("replication_throttle_threshold") == 0) {
            stats.replicationThrottleThreshold.store(
                                          static_cast<double>(value) / 100.0);
        } else if (key.compare("warmup_min_memory_threshold") == 0) {
            stats.warmupMemUsedCap.store(static_cast<double>(value) / 100.0);
        } else if (key.compare("warmup_min_items_threshold") == 0) {
            stats.warmupNumReadCap.store(static_cast<double>(value) / 100.0);
        } else {
            LOG(EXTENSION_LOG_WARNING,
                "Failed to change value for unknown variable, %s\n",
                key.c_str());
        }
    }

private:
    EPStats &stats;
    EventuallyPersistentStore &store;
};

/**
 * A configuration value changed listener that responds to ep-engine
 * parameter changes by invoking engine-specific methods on
 * configuration change events.
 */
class EPStoreValueChangeListener : public ValueChangedListener {
public:
    EPStoreValueChangeListener(EventuallyPersistentStore &st) : store(st) {
    }

    virtual void sizeValueChanged(const std::string &key, size_t value) {
        if (key.compare("bg_fetch_delay") == 0) {
            store.setBGFetchDelay(static_cast<uint32_t>(value));
        } else if (key.compare("compaction_write_queue_cap") == 0) {
            store.setCompactionWriteQueueCap(value);
        } else if (key.compare("exp_pager_stime") == 0) {
            store.setExpiryPagerSleeptime(value);
        } else if (key.compare("exp_pager_initial_run_time") == 0) {
            store.setExpiryPagerTasktime(value);
        } else if (key.compare("alog_sleep_time") == 0) {
            store.setAccessScannerSleeptime(value, false);
        } else if (key.compare("alog_task_time") == 0) {
            store.resetAccessScannerStartTime();
        } else if (key.compare("mutation_mem_threshold") == 0) {
            double mem_threshold = static_cast<double>(value) / 100;
            StoredValue::setMutationMemoryThreshold(mem_threshold);
        } else if (key.compare("backfill_mem_threshold") == 0) {
            double backfill_threshold = static_cast<double>(value) / 100;
            store.setBackfillMemoryThreshold(backfill_threshold);
        } else if (key.compare("compaction_exp_mem_threshold") == 0) {
            store.setCompactionExpMemThreshold(value);
        } else if (key.compare("replication_throttle_queue_cap") == 0) {
            store.getEPEngine().getReplicationThrottle().setQueueCap(value);
        } else if (key.compare("replication_throttle_cap_pcnt") == 0) {
            store.getEPEngine().getReplicationThrottle().setCapPercent(value);
        } else {
            LOG(EXTENSION_LOG_WARNING,
                "Failed to change value for unknown variable, %s\n",
                key.c_str());
        }
    }

    virtual void booleanValueChanged(const std::string &key, bool value) {
        if (key.compare("access_scanner_enabled") == 0) {
            if (value) {
                store.enableAccessScannerTask();
            } else {
                store.disableAccessScannerTask();
            }
        } else if (key.compare("bfilter_enabled") == 0) {
            store.setAllBloomFilters(value);
        } else if (key.compare("exp_pager_enabled") == 0) {
            if (value) {
                store.enableExpiryPager();
            } else {
                store.disableExpiryPager();
            }
        }
    }

    virtual void floatValueChanged(const std::string &key, float value) {
        if (key.compare("bfilter_residency_threshold") == 0) {
            store.setBfiltersResidencyThreshold(value);
        } else if (key.compare("dcp_min_compression_ratio") == 0) {
            store.getEPEngine().updateDcpMinCompressionRatio(value);
        }
    }

private:
    EventuallyPersistentStore &store;
};

/**
 * Callback class used by EpStore, for adding relevent keys
 * to bloomfilter during compaction.
 */
class BloomFilterCallback : public Callback<std::string&, bool&> {
public:
    BloomFilterCallback(EventuallyPersistentStore& eps, uint16_t vbid,
                        bool residentRatioAlert)
        : store(eps), vbucketId(vbid),
          residentRatioLessThanThreshold(residentRatioAlert) {
    }

    void callback(std::string& key, bool& isDeleted) {
        RCPtr<VBucket> vb = store.getVBucket(vbucketId);
        if (vb) {
            if (vb->isTempFilterAvailable()) {
                if (store.getItemEvictionPolicy() == VALUE_ONLY) {
                    /**
                     * VALUE-ONLY EVICTION POLICY
                     * Consider deleted items only.
                     */
                    if (isDeleted) {
                        vb->addToTempFilter(key);
                    }
                } else {
                    /**
                     * FULL EVICTION POLICY
                     * If vbucket's resident ratio is found to be less than
                     * the residency threshold, consider all items, otherwise
                     * consider deleted and non-resident items only.
                     */
                    if (residentRatioLessThanThreshold) {
                        vb->addToTempFilter(key);
                    } else {
                        if (isDeleted || !store.isMetaDataResident(vb, key)) {
                            vb->addToTempFilter(key);
                        }
                    }
                }
            }
        }
    }

private:
    EventuallyPersistentStore& store;
    uint16_t vbucketId;
    bool residentRatioLessThanThreshold;
};

class VBucketMemoryDeletionTask : public GlobalTask {
public:
    VBucketMemoryDeletionTask(EventuallyPersistentEngine &eng,
                              RCPtr<VBucket> &vb, double delay) :
                              GlobalTask(&eng,
                              TaskId::VBucketMemoryDeletionTask, delay, true),
                              e(eng), vbucket(vb), vbid(vb->getId()) { }

    std::string getDescription() {
        std::stringstream ss;
        ss << "Removing (dead) vbucket " << vbid << " from memory";
        return ss.str();
    }

    bool run(void) {
        vbucket->notifyAllPendingConnsFailed(e);
        vbucket->ht.clear();
        vbucket.reset();
        return false;
    }

private:
    EventuallyPersistentEngine &e;
    RCPtr<VBucket> vbucket;
    uint16_t vbid;
};

class PendingOpsNotification : public GlobalTask {
public:
    PendingOpsNotification(EventuallyPersistentEngine &e, RCPtr<VBucket> &vb) :
<<<<<<< HEAD
        GlobalTask(&e, Priority::PendingOpsPriority, 0, false),
=======
        GlobalTask(&e, TaskId::PendingOpsNotification, 0, false),
>>>>>>> 6403bc0e
        engine(e), vbucket(vb) { }

    std::string getDescription() {
        std::stringstream ss;
        ss << "Notify pending operations for vbucket " << vbucket->getId();
        return ss.str();
    }

    bool run(void) {
        vbucket->fireAllOps(engine);
        return false;
    }

private:
    EventuallyPersistentEngine &engine;
    RCPtr<VBucket> vbucket;
};

EventuallyPersistentStore::EventuallyPersistentStore(
    EventuallyPersistentEngine &theEngine) :
    engine(theEngine), stats(engine.getEpStats()),
    vbMap(theEngine.getConfiguration(), *this),
    defragmenterTask(NULL),
    bgFetchQueue(0),
    diskFlushAll(false), bgFetchDelay(0),
    backfillMemoryThreshold(0.95),
    statsSnapshotTaskId(0), lastTransTimePerItem(0)
{
    cachedResidentRatio.activeRatio.store(0);
    cachedResidentRatio.replicaRatio.store(0);

    Configuration &config = engine.getConfiguration();
    MutationLog *shardlog;
    for (uint16_t i = 0; i < config.getMaxNumShards(); i++) {
        std::stringstream s;
        s << i;
        shardlog = new MutationLog(engine.getConfiguration().getAlogPath() +
                                 "." + s.str(),
                                 engine.getConfiguration().getAlogBlockSize());
        accessLog.push_back(shardlog);
    }

    storageProperties = new StorageProperties(true, true, true, true);

    stats.schedulingHisto = new Histogram<hrtime_t>[GlobalTask::allTaskIds.size()];
    stats.taskRuntimeHisto = new Histogram<hrtime_t>[GlobalTask::allTaskIds.size()];

    for (size_t i = 0; i < GlobalTask::allTaskIds.size(); i++) {
        stats.schedulingHisto[i].reset();
        stats.taskRuntimeHisto[i].reset();
    }

    ExecutorPool::get()->registerTaskable(ObjectRegistry::getCurrentEngine()->getTaskable());

    size_t num_vbs = config.getMaxVbuckets();
    vb_mutexes = new Mutex[num_vbs];
    schedule_vbstate_persist = new AtomicValue<bool>[num_vbs];
    for (size_t i = 0; i < num_vbs; ++i) {
        schedule_vbstate_persist[i] = false;
    }

    stats.memOverhead = sizeof(EventuallyPersistentStore);

    if (config.getConflictResolutionType().compare("seqno") == 0) {
        conflictResolver = new ConflictResolution();
    }

    stats.setMaxDataSize(config.getMaxSize());
    config.addValueChangedListener("max_size",
                                   new StatsValueChangeListener(stats, *this));
    getEPEngine().getDcpConnMap().updateMaxActiveSnoozingBackfills(
                                                        config.getMaxSize());

    stats.mem_low_wat.store(config.getMemLowWat());
    config.addValueChangedListener("mem_low_wat",
                                   new StatsValueChangeListener(stats, *this));
    stats.mem_low_wat_percent.store(
                (double)(stats.mem_low_wat.load()) / stats.getMaxDataSize());

    stats.mem_high_wat.store(config.getMemHighWat());
    config.addValueChangedListener("mem_high_wat",
                                   new StatsValueChangeListener(stats, *this));
    stats.mem_high_wat_percent.store(
                (double)(stats.mem_high_wat.load()) / stats.getMaxDataSize());

    setCursorDroppingLowerUpperThresholds(config.getMaxSize());

    stats.replicationThrottleThreshold.store(static_cast<double>
                                    (config.getReplicationThrottleThreshold())
                                     / 100.0);
    config.addValueChangedListener("replication_throttle_threshold",
                                   new StatsValueChangeListener(stats, *this));

    stats.replicationThrottleWriteQueueCap.store(
                                    config.getReplicationThrottleQueueCap());
    config.addValueChangedListener("replication_throttle_queue_cap",
                                   new EPStoreValueChangeListener(*this));
    config.addValueChangedListener("replication_throttle_cap_pcnt",
                                   new EPStoreValueChangeListener(*this));

    setBGFetchDelay(config.getBgFetchDelay());
    config.addValueChangedListener("bg_fetch_delay",
                                   new EPStoreValueChangeListener(*this));

    stats.warmupMemUsedCap.store(static_cast<double>
                               (config.getWarmupMinMemoryThreshold()) / 100.0);
    config.addValueChangedListener("warmup_min_memory_threshold",
                                   new StatsValueChangeListener(stats, *this));
    stats.warmupNumReadCap.store(static_cast<double>
                                (config.getWarmupMinItemsThreshold()) / 100.0);
    config.addValueChangedListener("warmup_min_items_threshold",
                                   new StatsValueChangeListener(stats, *this));

    double mem_threshold = static_cast<double>
                                      (config.getMutationMemThreshold()) / 100;
    StoredValue::setMutationMemoryThreshold(mem_threshold);
    config.addValueChangedListener("mutation_mem_threshold",
                                   new EPStoreValueChangeListener(*this));

    double backfill_threshold = static_cast<double>
                                      (config.getBackfillMemThreshold()) / 100;
    setBackfillMemoryThreshold(backfill_threshold);
    config.addValueChangedListener("backfill_mem_threshold",
                                   new EPStoreValueChangeListener(*this));

    config.addValueChangedListener("bfilter_enabled",
                                   new EPStoreValueChangeListener(*this));

    bfilterResidencyThreshold = config.getBfilterResidencyThreshold();
    config.addValueChangedListener("bfilter_residency_threshold",
                                   new EPStoreValueChangeListener(*this));

    compactionExpMemThreshold = config.getCompactionExpMemThreshold();
    config.addValueChangedListener("compaction_exp_mem_threshold",
                                   new EPStoreValueChangeListener(*this));

    compactionWriteQueueCap = config.getCompactionWriteQueueCap();
    config.addValueChangedListener("compaction_write_queue_cap",
                                   new EPStoreValueChangeListener(*this));

    config.addValueChangedListener("dcp_min_compression_ratio",
                                   new EPStoreValueChangeListener(*this));

    const std::string &policy = config.getItemEvictionPolicy();
    if (policy.compare("value_only") == 0) {
        eviction_policy = VALUE_ONLY;
    } else {
        eviction_policy = FULL_EVICTION;
    }

    warmupTask = new Warmup(*this);
}

bool EventuallyPersistentStore::initialize() {
    // We should nuke everything unless we want warmup
    Configuration &config = engine.getConfiguration();
    if (!config.isWarmup()) {
        reset();
    }

    if (!startFlusher()) {
        LOG(EXTENSION_LOG_WARNING,
            "FATAL: Failed to create and start flushers");
        return false;
    }
    if (!startBgFetcher()) {
        LOG(EXTENSION_LOG_WARNING,
           "FATAL: Failed to create and start bgfetchers");
        return false;
    }

    warmupTask->start();

    if (config.isFailpartialwarmup() && stats.warmOOM > 0) {
        LOG(EXTENSION_LOG_WARNING,
            "Warmup failed to load %d records due to OOM, exiting.\n",
            static_cast<unsigned int>(stats.warmOOM));
        return false;
    }

    itmpTask = new ItemPager(&engine, stats);
    ExecutorPool::get()->schedule(itmpTask, NONIO_TASK_IDX);

    LockHolder elh(expiryPager.mutex);
    expiryPager.enabled = config.isExpPagerEnabled();
    elh.unlock();

    size_t expiryPagerSleeptime = config.getExpPagerStime();
    setExpiryPagerSleeptime(expiryPagerSleeptime);
    config.addValueChangedListener("exp_pager_stime",
                                   new EPStoreValueChangeListener(*this));
    config.addValueChangedListener("exp_pager_enabled",
                                   new EPStoreValueChangeListener(*this));
    config.addValueChangedListener("exp_pager_initial_run_time",
                                   new EPStoreValueChangeListener(*this));

    ExTask htrTask = new HashtableResizerTask(this, 10);
    ExecutorPool::get()->schedule(htrTask, NONIO_TASK_IDX);

    size_t checkpointRemoverInterval = config.getChkRemoverStime();
    chkTask = new ClosedUnrefCheckpointRemoverTask(&engine, stats,
                                                   checkpointRemoverInterval);
    ExecutorPool::get()->schedule(chkTask, NONIO_TASK_IDX);

    ExTask vbSnapshotTask = new DaemonVBSnapshotTask(&engine);
    ExecutorPool::get()->schedule(vbSnapshotTask, WRITER_TASK_IDX);

    ExTask workloadMonitorTask = new WorkLoadMonitor(&engine, false);
    ExecutorPool::get()->schedule(workloadMonitorTask, NONIO_TASK_IDX);

#if HAVE_JEMALLOC
    /* Only create the defragmenter task if we have an underlying memory
     * allocator which can facilitate defragmenting memory.
     */
    defragmenterTask = new DefragmenterTask(&engine, stats);
    ExecutorPool::get()->schedule(defragmenterTask, NONIO_TASK_IDX);
#endif

    return true;
}

EventuallyPersistentStore::~EventuallyPersistentStore() {
    stopWarmup();
    stopBgFetcher();
    ExecutorPool::get()->stopTaskGroup(engine.getTaskable().getGID(), NONIO_TASK_IDX,
                                       stats.forceShutdown);

    ExecutorPool::get()->cancel(statsSnapshotTaskId);

    LockHolder lh(accessScanner.mutex);
    ExecutorPool::get()->cancel(accessScanner.task);
    lh.unlock();

    stopFlusher();

    ExecutorPool::get()->unregisterTaskable(engine.getTaskable(),
                                            stats.forceShutdown);

    delete [] vb_mutexes;
    delete [] schedule_vbstate_persist;
    delete [] stats.schedulingHisto;
    delete [] stats.taskRuntimeHisto;
    delete conflictResolver;
    delete warmupTask;
    delete storageProperties;
    defragmenterTask.reset();

    std::vector<MutationLog*>::iterator it;
    for (it = accessLog.begin(); it != accessLog.end(); it++) {
        delete *it;
    }
}

const Flusher* EventuallyPersistentStore::getFlusher(uint16_t shardId) {
    return vbMap.shards[shardId]->getFlusher();
}

uint16_t EventuallyPersistentStore::getCommitInterval(uint16_t shardId) {
    Flusher *flusher = vbMap.shards[shardId]->getFlusher();
    return flusher->getCommitInterval();
}

uint16_t EventuallyPersistentStore::decrCommitInterval(uint16_t shardId) {
    Flusher *flusher = vbMap.shards[shardId]->getFlusher();
    return flusher->decrCommitInterval();
}

Warmup* EventuallyPersistentStore::getWarmup(void) const {
    return warmupTask;
}

bool EventuallyPersistentStore::startFlusher() {
    for (uint16_t i = 0; i < vbMap.shards.size(); ++i) {
        Flusher *flusher = vbMap.shards[i]->getFlusher();
        flusher->start();
    }
    return true;
}

void EventuallyPersistentStore::stopFlusher() {
    for (uint16_t i = 0; i < vbMap.shards.size(); i++) {
        Flusher *flusher = vbMap.shards[i]->getFlusher();
        LOG(EXTENSION_LOG_WARNING, "Attempting to stop the flusher for "
            "shard:%" PRIu16, i);
        bool rv = flusher->stop(stats.forceShutdown);
        if (rv && !stats.forceShutdown) {
            flusher->wait();
        }
    }
}

bool EventuallyPersistentStore::pauseFlusher() {
    bool rv = true;
    for (uint16_t i = 0; i < vbMap.shards.size(); i++) {
        Flusher *flusher = vbMap.shards[i]->getFlusher();
        if (!flusher->pause()) {
            LOG(EXTENSION_LOG_WARNING, "Attempted to pause flusher in state "
                "[%s], shard = %d", flusher->stateName(), i);
            rv = false;
        }
    }
    return rv;
}

bool EventuallyPersistentStore::resumeFlusher() {
    bool rv = true;
    for (uint16_t i = 0; i < vbMap.shards.size(); i++) {
        Flusher *flusher = vbMap.shards[i]->getFlusher();
        if (!flusher->resume()) {
            LOG(EXTENSION_LOG_WARNING,
                    "Attempted to resume flusher in state [%s], "
                    "shard = %d", flusher->stateName(), i);
            rv = false;
        }
    }
    return rv;
}

void EventuallyPersistentStore::wakeUpFlusher() {
    if (stats.diskQueueSize.load() == 0) {
        for (uint16_t i = 0; i < vbMap.shards.size(); i++) {
            Flusher *flusher = vbMap.shards[i]->getFlusher();
            flusher->wake();
        }
    }
}

bool EventuallyPersistentStore::startBgFetcher() {
    for (uint16_t i = 0; i < vbMap.shards.size(); i++) {
        BgFetcher *bgfetcher = vbMap.shards[i]->getBgFetcher();
        if (bgfetcher == NULL) {
            LOG(EXTENSION_LOG_WARNING,
                "Failed to start bg fetcher for shard %d", i);
            return false;
        }
        bgfetcher->start();
    }
    return true;
}

void EventuallyPersistentStore::stopBgFetcher() {
    for (uint16_t i = 0; i < vbMap.shards.size(); i++) {
        BgFetcher *bgfetcher = vbMap.shards[i]->getBgFetcher();
        if (multiBGFetchEnabled() && bgfetcher->pendingJob()) {
            LOG(EXTENSION_LOG_WARNING,
                "Shutting down engine while there are still pending data "
                "read for shard %d from database storage", i);
        }
        LOG(EXTENSION_LOG_WARNING, "Stopping bg fetcher for shard:%" PRIu16, i);
        bgfetcher->stop();
    }
}

void
EventuallyPersistentStore::deleteExpiredItem(uint16_t vbid, std::string &key,
                                             time_t startTime,
                                             uint64_t revSeqno,
                                             exp_type_t source) {
    RCPtr<VBucket> vb = getVBucket(vbid);
    if (vb) {
        // Obtain reader access to the VB state change lock so that
        // the VB can't switch state whilst we're processing
        ReaderLockHolder rlh(vb->getStateLock());
        if (vb->getState() == vbucket_state_active) {
            int bucket_num(0);
            LockHolder lh = vb->ht.getLockedBucket(key, &bucket_num);
            StoredValue *v = vb->ht.unlocked_find(key, bucket_num, true, false);
            if (v) {
                if (v->isTempNonExistentItem() || v->isTempDeletedItem()) {
                    // This is a temporary item whose background fetch for metadata
                    // has completed.
                    bool deleted = vb->ht.unlocked_del(key, bucket_num);
                    if (!deleted) {
                        throw std::logic_error("EPStore::deleteExpiredItem: "
                                "Failed to delete key '" + key + "' from bucket "
                                + std::to_string(bucket_num));
                    }
                } else if (v->isExpired(startTime) && !v->isDeleted()) {
                    vb->ht.unlocked_softDelete(v, 0, getItemEvictionPolicy());
                    v->setCas(vb->nextHLCCas());
                    queueDirty(vb, v, &lh, NULL, false);
                }
            } else {
                if (eviction_policy == FULL_EVICTION) {
                    // Create a temp item and delete and push it
                    // into the checkpoint queue, only if the bloomfilter
                    // predicts that the item may exist on disk.
                    if (vb->maybeKeyExistsInFilter(key)) {
                        add_type_t rv = vb->ht.unlocked_addTempItem(bucket_num, key,
                                                                    eviction_policy);
                        if (rv == ADD_NOMEM) {
                            return;
                        }
                        v = vb->ht.unlocked_find(key, bucket_num, true, false);
                        v->setDeleted();
                        v->setRevSeqno(revSeqno);
                        vb->ht.unlocked_softDelete(v, 0, eviction_policy);
                        v->setCas(vb->nextHLCCas());
                        queueDirty(vb, v, &lh, NULL, false);
                    }
                }
            }
            incExpirationStat(vb, source);
        }
    }
}

void
EventuallyPersistentStore::deleteExpiredItems(std::list<std::pair<uint16_t,
                                                        std::string> > &keys,
                                              exp_type_t source) {
    std::list<std::pair<uint16_t, std::string> >::iterator it;
    time_t startTime = ep_real_time();
    for (it = keys.begin(); it != keys.end(); it++) {
        deleteExpiredItem(it->first, it->second, startTime, 0, source);
    }
}

StoredValue *EventuallyPersistentStore::fetchValidValue(RCPtr<VBucket> &vb,
                                                        const std::string &key,
                                                        int bucket_num,
                                                        bool wantDeleted,
                                                        bool trackReference,
                                                        bool queueExpired) {
    StoredValue *v = vb->ht.unlocked_find(key, bucket_num, wantDeleted,
                                          trackReference);
    if (v && !v->isDeleted() && !v->isTempItem()) {
        // In the deleted case, we ignore expiration time.
        if (v->isExpired(ep_real_time())) {
            if (vb->getState() != vbucket_state_active) {
                return wantDeleted ? v : NULL;
            }

            // queueDirty only allowed on active VB
            if (queueExpired && vb->getState() == vbucket_state_active) {
                incExpirationStat(vb, EXP_BY_ACCESS);
                vb->ht.unlocked_softDelete(v, 0, eviction_policy);
                v->setCas(vb->nextHLCCas());
                queueDirty(vb, v, NULL, NULL, false, true);
            }
            return wantDeleted ? v : NULL;
        }
    }
    return v;
}

bool EventuallyPersistentStore::isMetaDataResident(RCPtr<VBucket> &vb,
                                                   const std::string &key) {

    if (!vb) {
        throw std::invalid_argument("EPStore::isMetaDataResident: vb is NULL");
    }

    int bucket_num(0);
    LockHolder lh = vb->ht.getLockedBucket(key, &bucket_num);
    StoredValue *v = vb->ht.unlocked_find(key, bucket_num, false, false);

    if (v && !v->isTempItem()) {
        return true;
    } else {
        return false;
    }
}

protocol_binary_response_status EventuallyPersistentStore::evictKey(
                                                        const std::string &key,
                                                        uint16_t vbucket,
                                                        const char **msg,
                                                        size_t *msg_size,
                                                        bool force) {
    RCPtr<VBucket> vb = getVBucket(vbucket);
    if (!vb || (vb->getState() != vbucket_state_active && !force)) {
        return PROTOCOL_BINARY_RESPONSE_NOT_MY_VBUCKET;
    }

    int bucket_num(0);
    LockHolder lh = vb->ht.getLockedBucket(key, &bucket_num);
    StoredValue *v = fetchValidValue(vb, key, bucket_num, force, false);

    protocol_binary_response_status rv(PROTOCOL_BINARY_RESPONSE_SUCCESS);

    *msg_size = 0;
    if (v) {
        if (force)  {
            v->markClean();
        }
        if (v->isResident()) {
            if (vb->ht.unlocked_ejectItem(v, eviction_policy)) {
                *msg = "Ejected.";

                // Add key to bloom filter incase of full eviction mode
                if (getItemEvictionPolicy() == FULL_EVICTION) {
                    vb->addToFilter(key);
                }
            } else {
                *msg = "Can't eject: Dirty object.";
                rv = PROTOCOL_BINARY_RESPONSE_KEY_EEXISTS;
            }
        } else {
            *msg = "Already ejected.";
        }
    } else {
        if (eviction_policy == VALUE_ONLY) {
            *msg = "Not found.";
            rv = PROTOCOL_BINARY_RESPONSE_KEY_ENOENT;
        } else {
            *msg = "Already ejected.";
        }
    }

    return rv;
}

ENGINE_ERROR_CODE EventuallyPersistentStore::addTempItemForBgFetch(
                                                        LockHolder &lock,
                                                        int bucket_num,
                                                        const std::string &key,
                                                        RCPtr<VBucket> &vb,
                                                        const void *cookie,
                                                        bool metadataOnly,
                                                        bool isReplication) {

    add_type_t rv = vb->ht.unlocked_addTempItem(bucket_num, key,
                                                eviction_policy,
                                                isReplication);
    switch(rv) {
        case ADD_NOMEM:
            return ENGINE_ENOMEM;
        case ADD_EXISTS:
        case ADD_UNDEL:
        case ADD_SUCCESS:
        case ADD_TMP_AND_BG_FETCH:
            // Since the hashtable bucket is locked, we shouldn't get here
            abort();
        case ADD_BG_FETCH:
            lock.unlock();
            bgFetch(key, vb->getId(), cookie, metadataOnly);
    }
    return ENGINE_EWOULDBLOCK;
}

ENGINE_ERROR_CODE EventuallyPersistentStore::set(const Item &itm,
                                                 const void *cookie,
                                                 bool force,
                                                 uint8_t nru) {

    RCPtr<VBucket> vb = getVBucket(itm.getVBucketId());
    if (!vb) {
        ++stats.numNotMyVBuckets;
        return ENGINE_NOT_MY_VBUCKET;
    }

    // Obtain read-lock on VB state to ensure VB state changes are interlocked
    // with this set
    ReaderLockHolder rlh(vb->getStateLock());
    if (vb->getState() == vbucket_state_dead) {
        ++stats.numNotMyVBuckets;
        return ENGINE_NOT_MY_VBUCKET;
    } else if (vb->getState() == vbucket_state_replica && !force) {
        ++stats.numNotMyVBuckets;
        return ENGINE_NOT_MY_VBUCKET;
    } else if (vb->getState() == vbucket_state_pending && !force) {
        if (vb->addPendingOp(cookie)) {
            return ENGINE_EWOULDBLOCK;
        }
    } else if (vb->isTakeoverBackedUp()) {
        LOG(EXTENSION_LOG_DEBUG, "(vb %u) Returned TMPFAIL to a set op"
                ", becuase takeover is lagging", vb->getId());
        return ENGINE_TMPFAIL;
    }

    bool cas_op = (itm.getCas() != 0);
    int bucket_num(0);
    LockHolder lh = vb->ht.getLockedBucket(itm.getKey(), &bucket_num);
    StoredValue *v = vb->ht.unlocked_find(itm.getKey(), bucket_num,
                                          /*wantsDeleted*/true,
                                          /*trackReference*/false);
    if (v && v->isLocked(ep_current_time()) &&
        (vb->getState() == vbucket_state_replica ||
         vb->getState() == vbucket_state_pending)) {
        v->unlock();
    }

    bool maybeKeyExists = true;
    // If we didn't find a valid item, check Bloomfilter's prediction if in
    // full eviction policy and for a CAS operation.
    if ((v == nullptr || v->isTempInitialItem()) &&
        (eviction_policy == FULL_EVICTION) &&
        (itm.getCas() != 0)) {
        // Check Bloomfilter's prediction
        if (!vb->maybeKeyExistsInFilter(itm.getKey())) {
            maybeKeyExists = false;
        }
    }

    mutation_type_t mtype = vb->ht.unlocked_set(v, itm, itm.getCas(), true, false,
                                                eviction_policy, nru,
                                                maybeKeyExists);

    Item& it = const_cast<Item&>(itm);
    uint64_t seqno = 0;
    ENGINE_ERROR_CODE ret = ENGINE_SUCCESS;
    switch (mtype) {
    case NOMEM:
        ret = ENGINE_ENOMEM;
        break;
    case INVALID_CAS:
    case IS_LOCKED:
        ret = ENGINE_KEY_EEXISTS;
        break;
    case NOT_FOUND:
        if (cas_op) {
            ret = ENGINE_KEY_ENOENT;
            break;
        }
        // FALLTHROUGH
    case WAS_DIRTY:
        // Even if the item was dirty, push it into the vbucket's open
        // checkpoint.
    case WAS_CLEAN:
        it.setCas(vb->nextHLCCas());
        v->setCas(it.getCas());
        queueDirty(vb, v, &lh, &seqno);
        it.setBySeqno(seqno);
        break;
    case NEED_BG_FETCH:
    {   // CAS operation with non-resident item + full eviction.
        if (v) {
            // temp item is already created. Simply schedule a bg fetch job
            lh.unlock();
            bgFetch(itm.getKey(), vb->getId(), cookie, true);
            return ENGINE_EWOULDBLOCK;
        }
        ret = addTempItemForBgFetch(lh, bucket_num, itm.getKey(), vb,
                                    cookie, true);
        break;
    }
    case INVALID_VBUCKET:
        ret = ENGINE_NOT_MY_VBUCKET;
        break;
    }

    return ret;
}

ENGINE_ERROR_CODE EventuallyPersistentStore::add(const Item &itm,
                                                 const void *cookie)
{
    RCPtr<VBucket> vb = getVBucket(itm.getVBucketId());
    if (!vb) {
        ++stats.numNotMyVBuckets;
        return ENGINE_NOT_MY_VBUCKET;
    }

    // Obtain read-lock on VB state to ensure VB state changes are interlocked
    // with this add
    ReaderLockHolder rlh(vb->getStateLock());
    if (vb->getState() == vbucket_state_dead ||
        vb->getState() == vbucket_state_replica) {
        ++stats.numNotMyVBuckets;
        return ENGINE_NOT_MY_VBUCKET;
    } else if (vb->getState() == vbucket_state_pending) {
        if (vb->addPendingOp(cookie)) {
            return ENGINE_EWOULDBLOCK;
        }
    } else if (vb->isTakeoverBackedUp()) {
        LOG(EXTENSION_LOG_DEBUG, "(vb %u) Returned TMPFAIL to a add op"
                ", becuase takeover is lagging", vb->getId());
        return ENGINE_TMPFAIL;
    }

    if (itm.getCas() != 0) {
        // Adding with a cas value doesn't make sense..
        return ENGINE_NOT_STORED;
    }

    int bucket_num(0);
    LockHolder lh = vb->ht.getLockedBucket(itm.getKey(), &bucket_num);
    StoredValue *v = vb->ht.unlocked_find(itm.getKey(), bucket_num, true,
                                          false);

    bool maybeKeyExists = true;
    if ((v == nullptr || v->isTempInitialItem()) &&
        (eviction_policy == FULL_EVICTION)) {
        // Check bloomfilter's prediction
        if (!vb->maybeKeyExistsInFilter(itm.getKey())) {
            maybeKeyExists = false;
        }
    }

    add_type_t atype = vb->ht.unlocked_add(bucket_num, v, itm,
                                           eviction_policy,
                                           true, true,
                                           maybeKeyExists);

    Item& it = const_cast<Item&>(itm);
    uint64_t seqno = 0;
    switch (atype) {
    case ADD_NOMEM:
        return ENGINE_ENOMEM;
    case ADD_EXISTS:
        return ENGINE_NOT_STORED;
    case ADD_TMP_AND_BG_FETCH:
        return addTempItemForBgFetch(lh, bucket_num, it.getKey(), vb,
                                     cookie, true);
    case ADD_BG_FETCH:
        lh.unlock();
        bgFetch(it.getKey(), vb->getId(), cookie, true);
        return ENGINE_EWOULDBLOCK;
    case ADD_SUCCESS:
    case ADD_UNDEL:
        it.setCas(vb->nextHLCCas());
        v->setCas(it.getCas());
        queueDirty(vb, v, &lh, &seqno);
        it.setBySeqno(seqno);
        break;
    }

    return ENGINE_SUCCESS;
}

ENGINE_ERROR_CODE EventuallyPersistentStore::replace(const Item &itm,
                                                     const void *cookie) {
    RCPtr<VBucket> vb = getVBucket(itm.getVBucketId());
    if (!vb) {
        ++stats.numNotMyVBuckets;
        return ENGINE_NOT_MY_VBUCKET;
    }

    // Obtain read-lock on VB state to ensure VB state changes are interlocked
    // with this replace
    ReaderLockHolder rlh(vb->getStateLock());
    if (vb->getState() == vbucket_state_dead ||
        vb->getState() == vbucket_state_replica) {
        ++stats.numNotMyVBuckets;
        return ENGINE_NOT_MY_VBUCKET;
    } else if (vb->getState() == vbucket_state_pending) {
        if (vb->addPendingOp(cookie)) {
            return ENGINE_EWOULDBLOCK;
        }
    }

    int bucket_num(0);
    LockHolder lh = vb->ht.getLockedBucket(itm.getKey(), &bucket_num);
    StoredValue *v = vb->ht.unlocked_find(itm.getKey(), bucket_num, true,
                                          false);
    if (v) {
        if (v->isDeleted() || v->isTempDeletedItem() ||
            v->isTempNonExistentItem()) {
            return ENGINE_KEY_ENOENT;
        }

        mutation_type_t mtype;
        if (eviction_policy == FULL_EVICTION && v->isTempInitialItem()) {
            mtype = NEED_BG_FETCH;
        } else {
            mtype = vb->ht.unlocked_set(v, itm, 0, true, false, eviction_policy,
                                        0xff);
        }

        Item& it = const_cast<Item&>(itm);
        uint64_t seqno = 0;
        ENGINE_ERROR_CODE ret = ENGINE_SUCCESS;
        switch (mtype) {
            case NOMEM:
                ret = ENGINE_ENOMEM;
                break;
            case IS_LOCKED:
                ret = ENGINE_KEY_EEXISTS;
                break;
            case INVALID_CAS:
            case NOT_FOUND:
                ret = ENGINE_NOT_STORED;
                break;
                // FALLTHROUGH
            case WAS_DIRTY:
                // Even if the item was dirty, push it into the vbucket's open
                // checkpoint.
            case WAS_CLEAN:
                it.setCas(vb->nextHLCCas());
                v->setCas(it.getCas());
                queueDirty(vb, v, &lh, &seqno);
                it.setBySeqno(seqno);
                break;
            case NEED_BG_FETCH:
            {
                // temp item is already created. Simply schedule a bg fetch job
                lh.unlock();
                bgFetch(it.getKey(), vb->getId(), cookie, true);
                ret = ENGINE_EWOULDBLOCK;
                break;
            }
            case INVALID_VBUCKET:
                ret = ENGINE_NOT_MY_VBUCKET;
                break;
        }

        return ret;
    } else {
        if (eviction_policy == VALUE_ONLY) {
            return ENGINE_KEY_ENOENT;
        }

        if (vb->maybeKeyExistsInFilter(itm.getKey())) {
            return addTempItemForBgFetch(lh, bucket_num, itm.getKey(), vb,
                                         cookie, false);
        } else {
            // As bloomfilter predicted that item surely doesn't exist
            // on disk, return ENOENT for replace().
            return ENGINE_KEY_ENOENT;
        }
    }
}

ENGINE_ERROR_CODE EventuallyPersistentStore::addTAPBackfillItem(
                                                        const Item &itm,
                                                        uint8_t nru,
                                                        bool genBySeqno,
                                                        ExtendedMetaData *emd) {

    RCPtr<VBucket> vb = getVBucket(itm.getVBucketId());
    if (!vb) {
        ++stats.numNotMyVBuckets;
        return ENGINE_NOT_MY_VBUCKET;
    }

    // Obtain read-lock on VB state to ensure VB state changes are interlocked
    // with this add-tapbackfill
    ReaderLockHolder rlh(vb->getStateLock());
    if (vb->getState() == vbucket_state_dead ||
        vb->getState() == vbucket_state_active) {
        ++stats.numNotMyVBuckets;
        return ENGINE_NOT_MY_VBUCKET;
    }

    //check for the incoming item's CAS validity
    if (!Item::isValidCas(itm.getCas())) {
        return ENGINE_KEY_EEXISTS;
    }

    int bucket_num(0);
    LockHolder lh = vb->ht.getLockedBucket(itm.getKey(), &bucket_num);
    StoredValue *v = vb->ht.unlocked_find(itm.getKey(), bucket_num, true,
                                          false);

    // Note that this function is only called on replica or pending vbuckets.
    if (v && v->isLocked(ep_current_time())) {
        v->unlock();
    }
    mutation_type_t mtype = vb->ht.unlocked_set(v, itm, 0, true, true,
                                                eviction_policy, nru);

    ENGINE_ERROR_CODE ret = ENGINE_SUCCESS;
    switch (mtype) {
    case NOMEM:
        ret = ENGINE_ENOMEM;
        break;
    case INVALID_CAS:
    case IS_LOCKED:
        ret = ENGINE_KEY_EEXISTS;
        break;
    case WAS_DIRTY:
        // FALLTHROUGH, to ensure the bySeqno for the hashTable item is
        // set correctly, and also the sequence numbers are ordered correctly.
        // (MB-14003)
    case NOT_FOUND:
        // FALLTHROUGH
    case WAS_CLEAN:
        /* set the conflict resolution mode from the extended meta data *
         * Given that the mode is already set, we don't need to set the *
         * conflict resolution mode in queueDirty */
        if (emd) {
            v->setConflictResMode(
                 static_cast<enum conflict_resolution_mode>(
                                      emd->getConflictResMode()));
        }
        vb->setMaxCas(v->getCas());
        queueDirty(vb, v, &lh, NULL,true, true, genBySeqno, false);
        break;
    case INVALID_VBUCKET:
        ret = ENGINE_NOT_MY_VBUCKET;
        break;
    case NEED_BG_FETCH:
        // SET on a non-active vbucket should not require a bg_metadata_fetch.
        abort();
    }

    // Update drift counter for vbucket upon a success only
    if (ret == ENGINE_SUCCESS && emd) {
        vb->setDriftCounter(emd->getAdjustedTime());
    }

    return ret;
}

class KVStatsCallback : public Callback<kvstats_ctx> {
    public:
        KVStatsCallback(EventuallyPersistentStore *store)
            : epstore(store) { }

       void callback(kvstats_ctx &ctx) {
            RCPtr<VBucket> vb = epstore->getVBucket(ctx.vbucket);
            if (vb) {
                vb->fileSpaceUsed = ctx.fileSpaceUsed;
                vb->fileSize = ctx.fileSize;
            }
        }

    private:
        EventuallyPersistentStore *epstore;
};

void EventuallyPersistentStore::snapshotVBuckets(VBSnapshotTask::Priority prio,
                                                 uint16_t shardId) {

    class VBucketStateVisitor : public VBucketVisitor {
    public:
        VBucketStateVisitor(VBucketMap &vb_map, uint16_t sid)
            : vbuckets(vb_map), shardId(sid) { }
        bool visitBucket(RCPtr<VBucket> &vb) {
            if (vbuckets.getShardByVbId(vb->getId())->getId() == shardId) {
                snapshot_range_t range;
                vb->getPersistedSnapshot(range);
                std::string failovers = vb->failovers->toJSON();
                uint64_t chkId = vbuckets.getPersistenceCheckpointId(vb->getId());

                vbucket_state vb_state(vb->getState(), chkId, 0,
                                       vb->getHighSeqno(), vb->getPurgeSeqno(),
                                       range.start, range.end, vb->getMaxCas(),
                                       vb->getDriftCounter() ,failovers);
                states.insert(std::pair<uint16_t, vbucket_state>(vb->getId(), vb_state));
            }
            return false;
        }

        void visit(StoredValue*) {
            throw std::logic_error("VBucketStateVisitor:visit: Should never be called");
        }

        std::map<uint16_t, vbucket_state> states;

    private:
        VBucketMap &vbuckets;
        uint16_t shardId;
    };

    KVShard *shard = vbMap.shards[shardId];
    if (prio == VBSnapshotTask::Priority::LOW) {
        shard->setLowPriorityVbSnapshotFlag(false);
    } else {
        shard->setHighPriorityVbSnapshotFlag(false);
    }

    KVStatsCallback kvcb(this);
    VBucketStateVisitor v(vbMap, shard->getId());
    visit(v);
    hrtime_t start = gethrtime();

    bool success = true;
    vbucket_map_t::reverse_iterator iter = v.states.rbegin();
    for (; iter != v.states.rend(); ++iter) {
        LockHolder lh(vb_mutexes[iter->first], true /*tryLock*/);
        if (!lh.islocked()) {
            continue;
        }
        KVStore *rwUnderlying = getRWUnderlying(iter->first);
        if (!rwUnderlying->snapshotVBucket(iter->first, iter->second,
                    &kvcb)) {
            LOG(EXTENSION_LOG_WARNING,
                    "VBucket snapshot task failed!!! Rescheduling");
            success = false;
            break;
        }

        if (prio == VBSnapshotTask::Priority::HIGH) {
            if (vbMap.setBucketCreation(iter->first, false)) {
                LOG(EXTENSION_LOG_INFO, "VBucket %d created", iter->first);
            }
        }
    }

    if (!success) {
        scheduleVBSnapshot(prio, shard->getId());
    } else {
        stats.snapshotVbucketHisto.add((gethrtime() - start) / 1000);
    }
}

bool EventuallyPersistentStore::persistVBState(uint16_t vbid) {
    schedule_vbstate_persist[vbid] = false;

    RCPtr<VBucket> vb = getVBucket(vbid);
    if (!vb) {
        LOG(EXTENSION_LOG_WARNING,
            "VBucket %d not exist!!! vb_state persistence task failed!!!", vbid);
        return false;
    }

    bool inverse = false;
    LockHolder lh(vb_mutexes[vbid], true /*tryLock*/);
    if (!lh.islocked()) {
        if (schedule_vbstate_persist[vbid].compare_exchange_strong(inverse,
                                                                   true)) {
            return true;
        } else {
            return false;
        }
    }

    const hrtime_t start = gethrtime();

    KVStatsCallback kvcb(this);
    uint64_t chkId = vbMap.getPersistenceCheckpointId(vbid);
    std::string failovers = vb->failovers->toJSON();

    snapshot_range_t range;
    vb->getPersistedSnapshot(range);
    vbucket_state vb_state(vb->getState(), chkId, 0, vb->getHighSeqno(),
                           vb->getPurgeSeqno(), range.start, range.end,
                           vb->getMaxCas(), vb->getDriftCounter(),
                           failovers);

    KVStore *rwUnderlying = getRWUnderlying(vbid);
    if (rwUnderlying->snapshotVBucket(vbid, vb_state, &kvcb)) {
        stats.persistVBStateHisto.add((gethrtime() - start) / 1000);
        if (vbMap.setBucketCreation(vbid, false)) {
            LOG(EXTENSION_LOG_INFO, "VBucket %d created", vbid);
        }
    } else {
        LOG(EXTENSION_LOG_WARNING,
            "VBucket %d: vb_state persistence task failed!!! Rescheduling", vbid);

        if (schedule_vbstate_persist[vbid].compare_exchange_strong(inverse,
                                                                   true)) {
            return true;
        } else {
            return false;
        }
    }
    return false;
}

ENGINE_ERROR_CODE EventuallyPersistentStore::setVBucketState(uint16_t vbid,
                                                           vbucket_state_t to,
                                                           bool transfer,
                                                           bool notify_dcp) {
    // Lock to prevent a race condition between a failed update and add.
    LockHolder lh(vbsetMutex);
    RCPtr<VBucket> vb = vbMap.getBucket(vbid);
    if (vb && to == vb->getState()) {
        return ENGINE_SUCCESS;
    }

    if (vb) {
        vbucket_state_t oldstate = vb->getState();

        vb->setState(to);

        if (oldstate != to && notify_dcp) {
            bool closeInboundStreams = false;
            if (to == vbucket_state_active && !transfer) {
                /**
                 * Close inbound (passive) streams into the vbucket
                 * only in case of a failover.
                 */
                closeInboundStreams = true;
            }
            engine.getDcpConnMap().vbucketStateChanged(vbid, to,
                                                       closeInboundStreams);
        }

        if (to == vbucket_state_active && oldstate == vbucket_state_replica) {
            /**
             * Update snapshot range when vbucket goes from being a replica
             * to active, to maintain the correct snapshot sequence numbers
             * even in a failover scenario.
             */
            vb->checkpointManager.resetSnapshotRange();
        }

        if (to == vbucket_state_active && !transfer) {
            snapshot_range_t range;
            vb->getPersistedSnapshot(range);
            if (range.end == vbMap.getPersistenceSeqno(vbid)) {
                vb->failovers->createEntry(range.end);
            } else {
                vb->failovers->createEntry(range.start);
            }
        }

        lh.unlock();
        if (oldstate == vbucket_state_pending &&
            to == vbucket_state_active) {
            ExTask notifyTask = new PendingOpsNotification(engine, vb);
            ExecutorPool::get()->schedule(notifyTask, NONIO_TASK_IDX);
        }
<<<<<<< HEAD
        scheduleVBStatePersist(Priority::VBucketPersistLowPriority, vbid);
    } else if (vbid < vbMap.getSize()) {
=======
        scheduleVBStatePersist(VBStatePersistTask::Priority::LOW, vbid);
    } else {
>>>>>>> 6403bc0e
        FailoverTable* ft = new FailoverTable(engine.getMaxFailoverEntries());
        KVShard* shard = vbMap.getShardByVbId(vbid);
        std::shared_ptr<Callback<uint16_t> > cb(new NotifyFlusherCB(shard));
        RCPtr<VBucket> newvb(new VBucket(vbid, to, stats,
                                         engine.getCheckpointConfig(),
                                         shard, 0, 0, 0, ft, cb));
        Configuration& config = engine.getConfiguration();
        if (config.isBfilterEnabled()) {
            // Initialize bloom filters upon vbucket creation during
            // bucket creation and rebalance
            newvb->createFilter(config.getBfilterKeyCount(),
                                config.getBfilterFpProb());
        }
        const std::string& timeSyncConfig = config.getTimeSynchronization();
        newvb->setTimeSyncConfig(VBucket::convertStrToTimeSyncConfig(timeSyncConfig));

        // The first checkpoint for active vbucket should start with id 2.
        uint64_t start_chk_id = (to == vbucket_state_active) ? 2 : 0;
        newvb->checkpointManager.setOpenCheckpointId(start_chk_id);
        if (vbMap.addBucket(newvb) == ENGINE_ERANGE) {
            lh.unlock();
            return ENGINE_ERANGE;
        }
        vbMap.setPersistenceCheckpointId(vbid, 0);
        vbMap.setPersistenceSeqno(vbid, 0);
        vbMap.setBucketCreation(vbid, true);
        lh.unlock();
<<<<<<< HEAD
        scheduleVBStatePersist(Priority::VBucketPersistHighPriority, vbid);
    } else {
        return ENGINE_ERANGE;
=======
        scheduleVBStatePersist(VBStatePersistTask::Priority::HIGH, vbid);
>>>>>>> 6403bc0e
    }
    return ENGINE_SUCCESS;
}

bool EventuallyPersistentStore::scheduleVBSnapshot(VBSnapshotTask::Priority prio) {
    KVShard *shard = NULL;
<<<<<<< HEAD
    if (p == Priority::VBucketPersistHighPriority) {
        for (size_t i = 0; i < vbMap.shards.size(); ++i) {
=======
    if (prio == VBSnapshotTask::Priority::HIGH) {
        for (size_t i = 0; i < vbMap.numShards; ++i) {
>>>>>>> 6403bc0e
            shard = vbMap.shards[i];
            if (shard->setHighPriorityVbSnapshotFlag(true)) {
                ExTask task = new VBSnapshotTaskHigh(&engine, i, true);
                ExecutorPool::get()->schedule(task, WRITER_TASK_IDX);
            }
        }
    } else {
        for (size_t i = 0; i < vbMap.shards.size(); ++i) {
            shard = vbMap.shards[i];
            if (shard->setLowPriorityVbSnapshotFlag(true)) {
                ExTask task = new VBSnapshotTaskLow(&engine, i, true);
                ExecutorPool::get()->schedule(task, WRITER_TASK_IDX);
            }
        }
    }
    if (stats.isShutdown) {
        return false;
    }
    return true;
}

void EventuallyPersistentStore::scheduleVBSnapshot(VBSnapshotTask::Priority prio,
                                                   uint16_t shardId,
                                                   bool force) {
    KVShard *shard = vbMap.shards[shardId];
    if (prio == VBSnapshotTask::Priority::HIGH) {
        if (force || shard->setHighPriorityVbSnapshotFlag(true)) {
            ExTask task = new VBSnapshotTaskHigh(&engine, shardId, true);
            ExecutorPool::get()->schedule(task, WRITER_TASK_IDX);
        }
    } else {
        if (force || shard->setLowPriorityVbSnapshotFlag(true)) {
            ExTask task = new VBSnapshotTaskLow(&engine, shardId, true);
            ExecutorPool::get()->schedule(task, WRITER_TASK_IDX);
        }
    }
}

void EventuallyPersistentStore::scheduleVBStatePersist(VBStatePersistTask::Priority priority,
                                                       uint16_t vbid,
                                                       bool force) {
    bool inverse = false;
    if (force ||
        schedule_vbstate_persist[vbid].compare_exchange_strong(inverse, true)) {
        if (priority == VBStatePersistTask::Priority::HIGH) {
            ExecutorPool::get()->schedule(new VBStatePersistTaskHigh(&engine, vbid, true), WRITER_TASK_IDX);
        } else {
            ExecutorPool::get()->schedule(new VBStatePersistTaskLow(&engine, vbid, true), WRITER_TASK_IDX);
        }
    }
}

bool EventuallyPersistentStore::completeVBucketDeletion(uint16_t vbid,
                                                        const void* cookie) {
    LockHolder lh(vbsetMutex);

    hrtime_t start_time(gethrtime());
    RCPtr<VBucket> vb = vbMap.getBucket(vbid);
    if (!vb || vb->getState() == vbucket_state_dead ||
         vbMap.isBucketDeletion(vbid)) {
        lh.unlock();
        LockHolder vlh(vb_mutexes[vbid]);
        getRWUnderlying(vbid)->delVBucket(vbid);
        vbMap.setBucketDeletion(vbid, false);
        vbMap.setBucketCreation(vbid, false);
        vbMap.setPersistenceSeqno(vbid, 0);
        ++stats.vbucketDeletions;
    }

    hrtime_t spent(gethrtime() - start_time);
    hrtime_t wall_time = spent / 1000;
    BlockTimer::log(spent, "disk_vb_del", stats.timingLog);
    stats.diskVBDelHisto.add(wall_time);
    atomic_setIfBigger(stats.vbucketDelMaxWalltime, wall_time);
    stats.vbucketDelTotWalltime.fetch_add(wall_time);
    if (cookie) {
        engine.notifyIOComplete(cookie, ENGINE_SUCCESS);
    }

    return true;
}

void EventuallyPersistentStore::scheduleVBDeletion(RCPtr<VBucket> &vb,
                                                   const void* cookie,
                                                   double delay) {
    ExTask delTask = new VBucketMemoryDeletionTask(engine, vb, delay);
    ExecutorPool::get()->schedule(delTask, NONIO_TASK_IDX);

    if (vbMap.setBucketDeletion(vb->getId(), true)) {
        ExTask task = new VBDeleteTask(&engine, vb->getId(), cookie);
        ExecutorPool::get()->schedule(task, WRITER_TASK_IDX);
    }
}

ENGINE_ERROR_CODE EventuallyPersistentStore::deleteVBucket(uint16_t vbid,
                                                           const void* c) {
    // Lock to prevent a race condition between a failed update and add
    // (and delete).
    LockHolder lh(vbsetMutex);

    RCPtr<VBucket> vb = vbMap.getBucket(vbid);
    if (!vb) {
        return ENGINE_NOT_MY_VBUCKET;
    }

    engine.getDcpConnMap().vbucketStateChanged(vbid, vbucket_state_dead);
    vbMap.removeBucket(vbid);
    lh.unlock();
    scheduleVBDeletion(vb, c);
    if (c) {
        return ENGINE_EWOULDBLOCK;
    }
    return ENGINE_SUCCESS;
}

ENGINE_ERROR_CODE EventuallyPersistentStore::checkForDBExistence(DBFileId db_file_id) {
    std::string backend = engine.getConfiguration().getBackend();
    if (backend.compare("couchdb") == 0) {
        RCPtr<VBucket> vb = vbMap.getBucket(db_file_id);
        if (!vb) {
            return ENGINE_NOT_MY_VBUCKET;
        }
    } else if (backend.compare("forestdb") == 0) {
        if (db_file_id > (vbMap.getNumShards() - 1)) {
            //TODO: find a better error code
            return ENGINE_EINVAL;
        }
    } else {
        LOG(EXTENSION_LOG_WARNING,
            "Unknown backend specified for db file id: %d", db_file_id);
        return ENGINE_FAILED;
    }

    return ENGINE_SUCCESS;
}

ENGINE_ERROR_CODE EventuallyPersistentStore::compactDB(compaction_ctx c,
                                                       const void *cookie) {
    ENGINE_ERROR_CODE errCode = checkForDBExistence(c.db_file_id);
    if (errCode != ENGINE_SUCCESS) {
        return errCode;
    }

    LockHolder lh(compactionLock);
<<<<<<< HEAD
    ExTask task = new CompactTask(&engine, Priority::CompactorPriority,
                                  c, cookie);
    compactionTasks.push_back(std::make_pair(c.db_file_id, task));
=======
    ExTask task = new CompactVBucketTask(&engine, vbid, c, cookie);
    compactionTasks.push_back(std::make_pair(vbid, task));
>>>>>>> 6403bc0e
    if (compactionTasks.size() > 1) {
        if ((stats.diskQueueSize > compactionWriteQueueCap &&
            compactionTasks.size() > (vbMap.getNumShards() / 2)) ||
            engine.getWorkLoadPolicy().getWorkLoadPattern() == READ_HEAVY) {
            // Snooze a new compaction task.
            // We will wake it up when one of the existing compaction tasks is done.
            task->snooze(60);
        }
    }

    ExecutorPool::get()->schedule(task, WRITER_TASK_IDX);

    LOG(EXTENSION_LOG_DEBUG,
        "Scheduled compaction task %" PRIu64 " on db %d,"
        "purge_before_ts = %" PRIu64 ", purge_before_seq = %" PRIu64
        ", dropdeletes = %d",
        uint64_t(task->getId()),c.db_file_id, c.purge_before_ts,
        c.purge_before_seq, c.drop_deletes);

   return ENGINE_EWOULDBLOCK;
}

class ExpiredItemsCallback : public Callback<std::string&, uint64_t&> {
    public:
        ExpiredItemsCallback(EventuallyPersistentStore *store, uint16_t vbid,
                             time_t start)
            : epstore(store), vbucket(vbid), startTime(start) { }

        void callback(std::string& key, uint64_t& revSeqno) {
            if (epstore->compactionCanExpireItems()) {
                epstore->deleteExpiredItem(vbucket, key, startTime, revSeqno,
                                           EXP_BY_COMPACTOR);
            }
        }

    private:
        EventuallyPersistentStore *epstore;
        uint16_t vbucket;
        time_t startTime;
};

bool EventuallyPersistentStore::doCompact(compaction_ctx *ctx,
                                          const void *cookie) {
    ENGINE_ERROR_CODE err = ENGINE_SUCCESS;
    const uint16_t vbid = ctx->db_file_id;
    RCPtr<VBucket> vb = vbMap.getBucket(vbid);
    if (vb) {
        LockHolder lh(vb_mutexes[vbid], true /*tryLock*/);
        if (!lh.islocked()) {
            return true; // Schedule a compaction task again.
        }

        Configuration &config = getEPEngine().getConfiguration();
        if (config.isBfilterEnabled()) {
            size_t initial_estimation = config.getBfilterKeyCount();
            size_t estimated_count;
            size_t num_deletes =
                    getROUnderlying(vbid)->getNumPersistedDeletes(vbid);
            if (eviction_policy == VALUE_ONLY) {
                /**
                 * VALUE-ONLY EVICTION POLICY
                 * Obtain number of persisted deletes from underlying kvstore.
                 * Bloomfilter's estimated_key_count = 1.25 * deletes
                 */

                estimated_count = round(1.25 * num_deletes);
                std::shared_ptr<Callback<std::string&, bool&> >
                    filter(new BloomFilterCallback(*this, vbid, false));
                ctx->bloomFilterCallback = filter;
            } else {
                /**
                 * FULL EVICTION POLICY
                 * First determine if the resident ratio of vbucket is less than
                 * the threshold from configuration.
                 */

                bool residentRatioAlert = vb->isResidentRatioUnderThreshold(
                                                getBfiltersResidencyThreshold(),
                                                eviction_policy);
                std::shared_ptr<Callback<std::string&, bool&> >
                    filter(new BloomFilterCallback(*this, vbid, residentRatioAlert));
                ctx->bloomFilterCallback = filter;

                /**
                 * Based on resident ratio against threshold, estimate count.
                 *
                 * 1. If resident ratio is greater than the threshold:
                 * Obtain number of persisted deletes from underlying kvstore.
                 * Obtain number of non-resident-items for vbucket.
                 * Bloomfilter's estimated_key_count =
                 *                              1.25 * (deletes + non-resident)
                 *
                 * 2. Otherwise:
                 * Obtain number of items for vbucket.
                 * Bloomfilter's estimated_key_count =
                 *                              1.25 * (num_items)
                 */

                if (residentRatioAlert) {
                    estimated_count = round(1.25 *
                                            vb->getNumItems(eviction_policy));
                } else {
                    estimated_count = round(1.25 * (num_deletes +
                                vb->getNumNonResidentItems(eviction_policy)));
                }
            }
            if (estimated_count < initial_estimation) {
                estimated_count = initial_estimation;
            }
            vb->initTempFilter(estimated_count, config.getBfilterFpProb());
        }

        if (vb->getState() == vbucket_state_active) {
            // Set the current time ONLY for active vbuckets.
            ctx->curr_time = ep_real_time();
        } else {
            ctx->curr_time = 0;
        }
        std::shared_ptr<Callback<std::string&, uint64_t&> >
           expiry(new ExpiredItemsCallback(this, vbid, ctx->curr_time));
        ctx->expiryCallback = expiry;

        KVStatsCallback kvcb(this);
        if (getRWUnderlying(vbid)->compactDB(ctx, kvcb)) {
            if (config.isBfilterEnabled()) {
                vb->swapFilter();
            } else {
                vb->clearFilter();
            }
        } else {
            LOG(EXTENSION_LOG_WARNING, "Compaction: Not successful for vb %u, "
                    "clearing bloom filter, if any.", vb->getId());
            vb->clearFilter();
        }
        vb->setPurgeSeqno(ctx->max_purged_seq);
    } else {
        err = ENGINE_NOT_MY_VBUCKET;
        engine.storeEngineSpecific(cookie, NULL);
        //Decrement session counter here, as memcached thread wouldn't
        //visit the engine interface in case of a NOT_MY_VB notification
        engine.decrementSessionCtr();
    }

    updateCompactionTasks(ctx->db_file_id);

    if (cookie) {
        engine.notifyIOComplete(cookie, err);
    }
    --stats.pendingCompactions;
    return false;
}

void EventuallyPersistentStore::updateCompactionTasks(DBFileId db_file_id) {
    LockHolder lh(compactionLock);
    bool erased = false, woke = false;
    std::list<CompTaskEntry>::iterator it = compactionTasks.begin();
    while (it != compactionTasks.end()) {
        if ((*it).first == db_file_id) {
            it = compactionTasks.erase(it);
            erased = true;
        } else {
            ExTask &task = (*it).second;
            if (task->getState() == TASK_SNOOZED) {
                ExecutorPool::get()->wake(task->getId());
                woke = true;
            }
            ++it;
        }
        if (erased && woke) {
            break;
        }
    }
}

bool EventuallyPersistentStore::resetVBucket(uint16_t vbid) {
    LockHolder lh(vbsetMutex);
    bool rv(false);

    RCPtr<VBucket> vb = vbMap.getBucket(vbid);
    if (vb) {
        vbucket_state_t vbstate = vb->getState();

        vbMap.removeBucket(vbid);
        lh.unlock();

        checkpointCursorInfoList cursors =
                                        vb->checkpointManager.getAllCursors();
        // Delete and recreate the vbucket database file
        scheduleVBDeletion(vb, NULL, 0);
        setVBucketState(vbid, vbstate, false);

        // Copy the all cursors from the old vbucket into the new vbucket
        RCPtr<VBucket> newvb = vbMap.getBucket(vbid);
        newvb->checkpointManager.resetCursors(cursors);

        rv = true;
    }
    return rv;
}

extern "C" {

    typedef struct {
        EventuallyPersistentEngine* engine;
        std::map<std::string, std::string> smap;
    } snapshot_stats_t;

    static void add_stat(const char *key, const uint16_t klen,
                         const char *val, const uint32_t vlen,
                         const void *cookie) {
        if (cookie == nullptr) {
            throw std::invalid_argument("add_stat: cookie is NULL");
        }
        void *ptr = const_cast<void *>(cookie);
        snapshot_stats_t* snap = static_cast<snapshot_stats_t*>(ptr);
        ObjectRegistry::onSwitchThread(snap->engine);

        std::string k(key, klen);
        std::string v(val, vlen);
        snap->smap.insert(std::pair<std::string, std::string>(k, v));
    }
}

void EventuallyPersistentStore::snapshotStats() {
    snapshot_stats_t snap;
    snap.engine = &engine;
    bool rv = engine.getStats(&snap, NULL, 0, add_stat) == ENGINE_SUCCESS &&
              engine.getStats(&snap, "tap", 3, add_stat) == ENGINE_SUCCESS &&
              engine.getStats(&snap, "dcp", 3, add_stat) == ENGINE_SUCCESS;

    if (rv && stats.isShutdown) {
        snap.smap["ep_force_shutdown"] = stats.forceShutdown ?
                                                              "true" : "false";
        std::stringstream ss;
        ss << ep_real_time();
        snap.smap["ep_shutdown_time"] = ss.str();
    }
    getOneRWUnderlying()->snapshotStats(snap.smap);
}

void EventuallyPersistentStore::updateBGStats(const hrtime_t init,
                                              const hrtime_t start,
                                              const hrtime_t stop) {
    if (stop >= start && start >= init) {
        // skip the measurement if the counter wrapped...
        ++stats.bgNumOperations;
        hrtime_t w = (start - init) / 1000;
        BlockTimer::log(start - init, "bgwait", stats.timingLog);
        stats.bgWaitHisto.add(w);
        stats.bgWait.fetch_add(w);
        atomic_setIfLess(stats.bgMinWait, w);
        atomic_setIfBigger(stats.bgMaxWait, w);

        hrtime_t l = (stop - start) / 1000;
        BlockTimer::log(stop - start, "bgload", stats.timingLog);
        stats.bgLoadHisto.add(l);
        stats.bgLoad.fetch_add(l);
        atomic_setIfLess(stats.bgMinLoad, l);
        atomic_setIfBigger(stats.bgMaxLoad, l);
    }
}

void EventuallyPersistentStore::completeBGFetch(const std::string &key,
                                                uint16_t vbucket,
                                                const void *cookie,
                                                hrtime_t init,
                                                bool isMeta) {
    hrtime_t start(gethrtime());
    // Go find the data
    RememberingCallback<GetValue> gcb;
    if (isMeta) {
        gcb.val.setPartial();
        ++stats.bg_meta_fetched;
    } else {
        ++stats.bg_fetched;
    }
    getROUnderlying(vbucket)->get(key, vbucket, gcb);
    gcb.waitForValue();
    ENGINE_ERROR_CODE status = gcb.val.getStatus();

    // Lock to prevent a race condition between a fetch for restore and delete
    LockHolder lh(vbsetMutex);

    RCPtr<VBucket> vb = getVBucket(vbucket);
    if (vb) {
        ReaderLockHolder rlh(vb->getStateLock());
        int bucket_num(0);
        LockHolder hlh = vb->ht.getLockedBucket(key, &bucket_num);
        StoredValue *v = fetchValidValue(vb, key, bucket_num, true);
        if (isMeta) {
            if ((v && v->unlocked_restoreMeta(gcb.val.getValue(),
                                              gcb.val.getStatus(), vb->ht))
                || ENGINE_KEY_ENOENT == status) {
                /* If ENGINE_KEY_ENOENT is the status from storage and the temp
                 key is removed from hash table by the time bgfetch returns
                 (in case multiple bgfetch is scheduled for a key), we still
                 need to return ENGINE_SUCCESS to the memcached worker thread,
                 so that the worker thread can visit the ep-engine and figure
                 out the correct flow */
                status = ENGINE_SUCCESS;
            }
        } else {
            bool restore = false;
            if (v && v->isResident()) {
                status = ENGINE_SUCCESS;
            } else if (v && v->isDeleted()) {
                status = ENGINE_KEY_ENOENT;
            } else {
                switch (eviction_policy) {
                    case VALUE_ONLY:
                        if (v && !v->isResident() && !v->isDeleted()) {
                            restore = true;
                        }
                        break;
                    case FULL_EVICTION:
                        if (v) {
                            if (v->isTempInitialItem() ||
                                (!v->isResident() && !v->isDeleted())) {
                                restore = true;
                            }
                        }
                        break;
                    default:
                        throw std::logic_error("Unknown eviction policy");
                }
            }

            if (restore) {
                if (gcb.val.getStatus() == ENGINE_SUCCESS) {
                    v->unlocked_restoreValue(gcb.val.getValue(), vb->ht);
                    if (!v->isResident()) {
                        throw std::logic_error("EPStore::completeBGFetch: "
                                "storedvalue (which has key " + v->getKey() +
                                ") should be resident after calling restoreValue()");
                    }
                    if (vb->getState() == vbucket_state_active &&
                        v->getExptime() != gcb.val.getValue()->getExptime() &&
                        v->getCas() == gcb.val.getValue()->getCas()) {
                        // MB-9306: It is possible that by the time bgfetcher
                        // returns, the item may have been updated and queued
                        // Hence test the CAS value to be the same first.
                        // exptime mutated, schedule it into new checkpoint
                        queueDirty(vb, v, &hlh, NULL);
                    }
                } else if (gcb.val.getStatus() == ENGINE_KEY_ENOENT) {
                    v->setNonExistent();
                    if (eviction_policy == FULL_EVICTION) {
                        // For the full eviction, we should notify
                        // ENGINE_SUCCESS to the memcached worker thread, so
                        // that the worker thread can visit the ep-engine and
                        // figure out the correct error code.
                        status = ENGINE_SUCCESS;
                    }
                } else {
                    // underlying kvstore couldn't fetch requested data
                    // log returned error and notify TMPFAIL to client
                    LOG(EXTENSION_LOG_WARNING,
                        "Failed background fetch for vb=%d "
                        "seq=%" PRId64 " key=%s", vbucket, v->getBySeqno(),
                        key.c_str());
                    status = ENGINE_TMPFAIL;
                }
            }
        }
    } else {
        LOG(EXTENSION_LOG_INFO, "VBucket %d's file was deleted in the middle of"
            " a bg fetch for key %s\n", vbucket, key.c_str());
        status = ENGINE_NOT_MY_VBUCKET;
    }

    lh.unlock();

    hrtime_t stop = gethrtime();
    updateBGStats(init, start, stop);
    bgFetchQueue--;

    delete gcb.val.getValue();
    engine.notifyIOComplete(cookie, status);
}

void EventuallyPersistentStore::completeBGFetchMulti(uint16_t vbId,
                                 std::vector<bgfetched_item_t> &fetchedItems,
                                 hrtime_t startTime)
{
    RCPtr<VBucket> vb = getVBucket(vbId);
    if (!vb) {
        std::vector<bgfetched_item_t>::iterator itemItr = fetchedItems.begin();
        for (; itemItr != fetchedItems.end(); ++itemItr) {
            engine.notifyIOComplete((*itemItr).second->cookie,
                                    ENGINE_NOT_MY_VBUCKET);
        }
        LOG(EXTENSION_LOG_WARNING,
            "EP Store completes %d of batched background fetch for "
            "for vBucket = %d that is already deleted\n",
            (int)fetchedItems.size(), vbId);
        return;
    }

    std::vector<bgfetched_item_t>::iterator itemItr = fetchedItems.begin();
    for (; itemItr != fetchedItems.end(); ++itemItr) {
        VBucketBGFetchItem *bgitem = (*itemItr).second;
        ENGINE_ERROR_CODE status = bgitem->value.getStatus();
        Item *fetchedValue = bgitem->value.getValue();
        const std::string &key = (*itemItr).first;
        {   //locking scope
            ReaderLockHolder rlh(vb->getStateLock());
            int bucket = 0;
            LockHolder blh = vb->ht.getLockedBucket(key, &bucket);
            StoredValue *v = fetchValidValue(vb, key, bucket, true);
            if (bgitem->metaDataOnly) {
                if ((v && v->unlocked_restoreMeta(fetchedValue, status, vb->ht))
                    || ENGINE_KEY_ENOENT == status) {
                    /* If ENGINE_KEY_ENOENT is the status from storage and the temp
                     key is removed from hash table by the time bgfetch returns
                     (in case multiple bgfetch is scheduled for a key), we still
                     need to return ENGINE_SUCCESS to the memcached worker thread,
                     so that the worker thread can visit the ep-engine and figure
                     out the correct flow */
                    status = ENGINE_SUCCESS;
                }
            } else {
                bool restore = false;
                if (v && v->isResident()) {
                    status = ENGINE_SUCCESS;
                } else if (v && v->isDeleted()) {
                    status = ENGINE_KEY_ENOENT;
                } else {
                    switch (eviction_policy) {
                        case VALUE_ONLY:
                            if (v && !v->isResident() && !v->isDeleted()) {
                                restore = true;
                            }
                            break;
                        case FULL_EVICTION:
                            if (v) {
                                if (v->isTempInitialItem() ||
                                    (!v->isResident() && !v->isDeleted())) {
                                    restore = true;
                                }
                            }
                            break;
                        default:
                            throw std::logic_error("Unknown eviction policy");
                    }
                }

                if (restore) {
                    if (status == ENGINE_SUCCESS) {
                        v->unlocked_restoreValue(fetchedValue, vb->ht);
                        if (!v->isResident()) {
                            throw std::logic_error("EPStore::completeBGFetchMulti: "
                                "storedvalue (which has key " + v->getKey() +
                                ") should be resident after calling restoreValue()");
                        }
                        if (vb->getState() == vbucket_state_active &&
                            v->getExptime() != fetchedValue->getExptime() &&
                            v->getCas() == fetchedValue->getCas()) {
                            // MB-9306: It is possible that by the time
                            // bgfetcher returns, the item may have been
                            // updated and queued
                            // Hence test the CAS value to be the same first.
                            // exptime mutated, schedule it into new checkpoint
                            queueDirty(vb, v, &blh, NULL);
                        }
                    } else if (status == ENGINE_KEY_ENOENT) {
                        v->setNonExistent();
                        if (eviction_policy == FULL_EVICTION) {
                            // For the full eviction, we should notify
                            // ENGINE_SUCCESS to the memcached worker thread,
                            // so that the worker thread can visit the
                            // ep-engine and figure out the correct error
                            // code.
                            status = ENGINE_SUCCESS;
                        }
                    } else {
                        // underlying kvstore couldn't fetch requested data
                        // log returned error and notify TMPFAIL to client
                        LOG(EXTENSION_LOG_WARNING,
                            "Failed background fetch for vb=%d "
                            "key=%s", vbId, key.c_str());
                        status = ENGINE_TMPFAIL;
                    }
                }
            }
        } // locked scope ends

        if (bgitem->metaDataOnly) {
            ++stats.bg_meta_fetched;
        } else {
            ++stats.bg_fetched;
        }

        hrtime_t endTime = gethrtime();
        updateBGStats(bgitem->initTime, startTime, endTime);
        engine.notifyIOComplete(bgitem->cookie, status);
    }

    LOG(EXTENSION_LOG_DEBUG,
        "EP Store completes %" PRIu64 " of batched background fetch "
        "for vBucket = %d endTime = %" PRIu64,
        uint64_t(fetchedItems.size()), vbId, gethrtime()/1000000);
}

void EventuallyPersistentStore::bgFetch(const std::string &key,
                                        uint16_t vbucket,
                                        const void *cookie,
                                        bool isMeta) {
    if (multiBGFetchEnabled()) {
        RCPtr<VBucket> vb = getVBucket(vbucket);
        if (!vb) {
            throw std::invalid_argument("EPStore::bgFetch: vbucket (which is " +
                                        std::to_string(vbucket) +
                                        ") is not present in vbMap");
        }
        KVShard *myShard = vbMap.getShardByVbId(vbucket);

        // schedule to the current batch of background fetch of the given
        // vbucket
        VBucketBGFetchItem * fetchThis = new VBucketBGFetchItem(cookie,
                                                                isMeta);
        size_t bgfetch_size = vb->queueBGFetchItem(key, fetchThis,
                                                   myShard->getBgFetcher());
        myShard->getBgFetcher()->notifyBGEvent();
        LOG(EXTENSION_LOG_DEBUG, "Queued a background fetch, now at %" PRIu64,
            uint64_t(bgfetch_size));
    } else {
        bgFetchQueue++;
        stats.maxRemainingBgJobs = std::max(stats.maxRemainingBgJobs,
                                            bgFetchQueue.load());
        ExecutorPool* iom = ExecutorPool::get();
        ExTask task = new SingleBGFetcherTask(&engine, key, vbucket, cookie,
                                              isMeta, bgFetchDelay, false);
        iom->schedule(task, READER_TASK_IDX);
        LOG(EXTENSION_LOG_DEBUG, "Queued a background fetch, now at %" PRIu64,
            uint64_t(bgFetchQueue.load()));
    }
}

GetValue EventuallyPersistentStore::getInternal(const std::string &key,
                                                uint16_t vbucket,
                                                const void *cookie,
                                                vbucket_state_t allowedState,
                                                get_options_t options) {

    vbucket_state_t disallowedState = (allowedState == vbucket_state_active) ?
        vbucket_state_replica : vbucket_state_active;
    RCPtr<VBucket> vb = getVBucket(vbucket);
    if (!vb) {
        ++stats.numNotMyVBuckets;
        return GetValue(NULL, ENGINE_NOT_MY_VBUCKET);
    }

    const bool honorStates = (options & HONOR_STATES);

    ReaderLockHolder rlh(vb->getStateLock());
    if (honorStates) {
        vbucket_state_t vbState = vb->getState();
        if (vbState == vbucket_state_dead) {
            ++stats.numNotMyVBuckets;
            return GetValue(NULL, ENGINE_NOT_MY_VBUCKET);
        } else if (vbState == disallowedState) {
            ++stats.numNotMyVBuckets;
            return GetValue(NULL, ENGINE_NOT_MY_VBUCKET);
        } else if (vbState == vbucket_state_pending) {
            if (vb->addPendingOp(cookie)) {
                return GetValue(NULL, ENGINE_EWOULDBLOCK);
            }
        }
    }

    const bool trackReference = (options & TRACK_REFERENCE);

    int bucket_num(0);
    LockHolder lh = vb->ht.getLockedBucket(key, &bucket_num);
    StoredValue *v = fetchValidValue(vb, key, bucket_num, true,
                                     trackReference);
    if (v) {
        if (v->isDeleted()) {
            GetValue rv;
            return rv;
        }
        if (v->isTempDeletedItem() || v->isTempNonExistentItem()) {
            // Delete a temp non-existent item to ensure that
            // if the get were issued over an item that doesn't
            // exist, then we dont preserve a temp item.
            if (options & DELETE_TEMP) {
                vb->ht.unlocked_del(key, bucket_num);
            }
            GetValue rv;
            return rv;
        }

        // If the value is not resident, wait for it...
        if (!v->isResident()) {
            if (options & QUEUE_BG_FETCH) {
                bgFetch(key, vbucket, cookie);
            }
            return GetValue(NULL, ENGINE_EWOULDBLOCK, v->getBySeqno(),
                            true, v->getNRUValue());
        }

        // Should we hide (return -1) for the items' CAS?
        const bool hide_cas = (options & HIDE_LOCKED_CAS) &&
                              v->isLocked(ep_current_time());
        GetValue rv(v->toItem(hide_cas, vbucket), ENGINE_SUCCESS,
                    v->getBySeqno(), false, v->getNRUValue());
        return rv;
    } else {
        if (eviction_policy == VALUE_ONLY || diskFlushAll) {
            GetValue rv;
            return rv;
        }

        if (vb->maybeKeyExistsInFilter(key)) {
            ENGINE_ERROR_CODE ec = ENGINE_EWOULDBLOCK;
            if (options & QUEUE_BG_FETCH) { // Full eviction and need a bg fetch.
                ec = addTempItemForBgFetch(lh, bucket_num, key, vb,
                                           cookie, false);
            }
            return GetValue(NULL, ec, -1, true);
        } else {
            // As bloomfilter predicted that item surely doesn't exist
            // on disk, return ENONET, for getInternal().
            GetValue rv;
            return rv;
        }
    }
}

GetValue EventuallyPersistentStore::getRandomKey() {
    VBucketMap::id_type max = vbMap.getSize();

    const long start = random() % max;
    long curr = start;
    Item *itm = NULL;

    while (itm == NULL) {
        RCPtr<VBucket> vb = getVBucket(curr++);
        while (!vb || vb->getState() != vbucket_state_active) {
            if (curr == start) {
                return GetValue(NULL, ENGINE_KEY_ENOENT);
            }
            if (curr == max) {
                curr = 0;
            }

            vb = getVBucket(curr++);
        }

        if ((itm = vb->ht.getRandomKey(random())) != NULL) {
            GetValue rv(itm, ENGINE_SUCCESS);
            return rv;
        }

        if (curr == max) {
            curr = 0;
        }

        if (curr == start) {
            return GetValue(NULL, ENGINE_KEY_ENOENT);
        }
        // Search next vbucket
    }

    return GetValue(NULL, ENGINE_KEY_ENOENT);
}


ENGINE_ERROR_CODE EventuallyPersistentStore::getMetaData(
                                                        const std::string &key,
                                                        uint16_t vbucket,
                                                        const void *cookie,
                                                        ItemMetaData &metadata,
                                                        uint32_t &deleted,
                                                        uint8_t &confResMode,
                                                        bool trackReferenced)
{
    (void) cookie;
    RCPtr<VBucket> vb = getVBucket(vbucket);

    if (!vb) {
        ++stats.numNotMyVBuckets;
        return ENGINE_NOT_MY_VBUCKET;
    }

    ReaderLockHolder rlh(vb->getStateLock());
    if (vb->getState() == vbucket_state_dead ||
        vb->getState() == vbucket_state_replica) {
        ++stats.numNotMyVBuckets;
        return ENGINE_NOT_MY_VBUCKET;
    }

    int bucket_num(0);
    deleted = 0;
    LockHolder lh = vb->ht.getLockedBucket(key, &bucket_num);
    StoredValue *v = vb->ht.unlocked_find(key, bucket_num, true,
                                          trackReferenced);

    if (v) {
        stats.numOpsGetMeta++;

        if (v->isTempInitialItem()) { // Need bg meta fetch.
            bgFetch(key, vbucket, cookie, true);
            return ENGINE_EWOULDBLOCK;
        } else if (v->isTempNonExistentItem()) {
            metadata.cas = v->getCas();
            return ENGINE_KEY_ENOENT;
        } else {
            if (v->isTempDeletedItem() || v->isDeleted() ||
                v->isExpired(ep_real_time())) {
                deleted |= GET_META_ITEM_DELETED_FLAG;
            }

            if (v->isLocked(ep_current_time())) {
                metadata.cas = static_cast<uint64_t>(-1);
            } else {
                metadata.cas = v->getCas();
            }
            metadata.flags = v->getFlags();
            metadata.exptime = v->getExptime();
            metadata.revSeqno = v->getRevSeqno();
            confResMode = v->getConflictResMode();
            return ENGINE_SUCCESS;
        }
    } else {
        // The key wasn't found. However, this may be because it was previously
        // deleted or evicted with the full eviction strategy.
        // So, add a temporary item corresponding to the key to the hash table
        // and schedule a background fetch for its metadata from the persistent
        // store. The item's state will be updated after the fetch completes.
        //
        // Schedule this bgFetch only if the key is predicted to be may-be
        // existent on disk by the bloomfilter.

        if (vb->maybeKeyExistsInFilter(key)) {
            return addTempItemForBgFetch(lh, bucket_num, key, vb, cookie, true);
        } else {
            return ENGINE_KEY_ENOENT;
        }
    }
}

ENGINE_ERROR_CODE EventuallyPersistentStore::setWithMeta(
                                                     const Item &itm,
                                                     uint64_t cas,
                                                     uint64_t *seqno,
                                                     const void *cookie,
                                                     bool force,
                                                     bool allowExisting,
                                                     uint8_t nru,
                                                     bool genBySeqno,
                                                     ExtendedMetaData *emd,
                                                     bool isReplication)
{
    RCPtr<VBucket> vb = getVBucket(itm.getVBucketId());
    if (!vb) {
        ++stats.numNotMyVBuckets;
        return ENGINE_NOT_MY_VBUCKET;
    }

    ReaderLockHolder rlh(vb->getStateLock());
    if (vb->getState() == vbucket_state_dead) {
        ++stats.numNotMyVBuckets;
        return ENGINE_NOT_MY_VBUCKET;
    } else if (vb->getState() == vbucket_state_replica && !force) {
        ++stats.numNotMyVBuckets;
        return ENGINE_NOT_MY_VBUCKET;
    } else if (vb->getState() == vbucket_state_pending && !force) {
        if (vb->addPendingOp(cookie)) {
            return ENGINE_EWOULDBLOCK;
        }
    } else if (vb->isTakeoverBackedUp()) {
        LOG(EXTENSION_LOG_DEBUG, "(vb %u) Returned TMPFAIL to a setWithMeta op"
                ", becuase takeover is lagging", vb->getId());
        return ENGINE_TMPFAIL;
    }

    //check for the incoming item's CAS validity
    if (!Item::isValidCas(itm.getCas())) {
        return ENGINE_KEY_EEXISTS;
    }

    int bucket_num(0);
    LockHolder lh = vb->ht.getLockedBucket(itm.getKey(), &bucket_num);
    StoredValue *v = vb->ht.unlocked_find(itm.getKey(), bucket_num, true,
                                          false);

    bool maybeKeyExists = true;
    if (!force) {
        if (v)  {
            if (v->isTempInitialItem()) {
                bgFetch(itm.getKey(), itm.getVBucketId(), cookie, true);
                return ENGINE_EWOULDBLOCK;
            }

            enum conflict_resolution_mode confResMode = revision_seqno;
            if (emd) {
                confResMode = static_cast<enum conflict_resolution_mode>(
                                                       emd->getConflictResMode());
            }

            if (!conflictResolver->resolve(vb, v, itm.getMetaData(), false,
                                           confResMode)) {
                ++stats.numOpsSetMetaResolutionFailed;
                return ENGINE_KEY_EEXISTS;
            }
        } else {
            if (vb->maybeKeyExistsInFilter(itm.getKey())) {
                return addTempItemForBgFetch(lh, bucket_num, itm.getKey(), vb,
                                             cookie, true, isReplication);
            } else {
                maybeKeyExists = false;
            }
        }
    } else {
        if (eviction_policy == FULL_EVICTION) {
            // Check Bloomfilter's prediction
            if (!vb->maybeKeyExistsInFilter(itm.getKey())) {
                maybeKeyExists = false;
            }
        }
    }

    if (v && v->isLocked(ep_current_time()) &&
        (vb->getState() == vbucket_state_replica ||
         vb->getState() == vbucket_state_pending)) {
        v->unlock();
    }

    mutation_type_t mtype = vb->ht.unlocked_set(v, itm, cas, allowExisting,
                                                true, eviction_policy, nru,
                                                maybeKeyExists, isReplication);

    ENGINE_ERROR_CODE ret = ENGINE_SUCCESS;
    switch (mtype) {
    case NOMEM:
        ret = ENGINE_ENOMEM;
        break;
    case INVALID_CAS:
    case IS_LOCKED:
        ret = ENGINE_KEY_EEXISTS;
        break;
    case INVALID_VBUCKET:
        ret = ENGINE_NOT_MY_VBUCKET;
        break;
    case WAS_DIRTY:
    case WAS_CLEAN:
        /* set the conflict resolution mode from the extended meta data *
         * Given that the mode is already set, we don't need to set the *
         * conflict resolution mode in queueDirty */
        if (emd) {
            v->setConflictResMode(
                      static_cast<enum conflict_resolution_mode>(
                                            emd->getConflictResMode()));
        }
        vb->setMaxCas(v->getCas());
        queueDirty(vb, v, &lh, seqno, false, true, genBySeqno, false);
        break;
    case NOT_FOUND:
        ret = ENGINE_KEY_ENOENT;
        break;
    case NEED_BG_FETCH:
        {            // CAS operation with non-resident item + full eviction.
            if (v) { // temp item is already created. Simply schedule a
                lh.unlock(); // bg fetch job.
                bgFetch(itm.getKey(), vb->getId(), cookie, true);
                return ENGINE_EWOULDBLOCK;
            }

            ret = addTempItemForBgFetch(lh, bucket_num, itm.getKey(), vb,
                                        cookie, true, isReplication);
        }
    }

    // Update drift counter for vbucket upon a success only
    if (ret == ENGINE_SUCCESS && emd) {
        vb->setDriftCounter(emd->getAdjustedTime());
    }

    return ret;
}

GetValue EventuallyPersistentStore::getAndUpdateTtl(const std::string &key,
                                                    uint16_t vbucket,
                                                    const void *cookie,
                                                    time_t exptime)
{
    RCPtr<VBucket> vb = getVBucket(vbucket);
    if (!vb) {
        ++stats.numNotMyVBuckets;
        return GetValue(NULL, ENGINE_NOT_MY_VBUCKET);
    }

    ReaderLockHolder rlh(vb->getStateLock());
    if (vb->getState() == vbucket_state_dead) {
        ++stats.numNotMyVBuckets;
        return GetValue(NULL, ENGINE_NOT_MY_VBUCKET);
    } else if (vb->getState() == vbucket_state_replica) {
        ++stats.numNotMyVBuckets;
        return GetValue(NULL, ENGINE_NOT_MY_VBUCKET);
    } else if (vb->getState() == vbucket_state_pending) {
        if (vb->addPendingOp(cookie)) {
            return GetValue(NULL, ENGINE_EWOULDBLOCK);
        }
    }

    int bucket_num(0);
    LockHolder lh = vb->ht.getLockedBucket(key, &bucket_num);
    StoredValue *v = fetchValidValue(vb, key, bucket_num, true);

    if (v) {
        if (v->isDeleted() || v->isTempDeletedItem() ||
            v->isTempNonExistentItem()) {
            GetValue rv;
            return rv;
        }

        if (!v->isResident()) {
            bgFetch(key, vbucket, cookie);
            return GetValue(NULL, ENGINE_EWOULDBLOCK, v->getBySeqno());
        }
        if (v->isLocked(ep_current_time())) {
            GetValue rv(NULL, ENGINE_KEY_EEXISTS, 0);
            return rv;
        }

        const bool exptime_mutated = exptime != v->getExptime();
        if (exptime_mutated) {
            v->markDirty();
            v->setExptime(exptime);
            v->setCas(vb->nextHLCCas());
            v->setRevSeqno(v->getRevSeqno()+1);
        }

        GetValue rv(v->toItem(v->isLocked(ep_current_time()), vbucket),
                    ENGINE_SUCCESS, v->getBySeqno());

        if (exptime_mutated) {
            queueDirty(vb, v, &lh, NULL);
        }

        return rv;
    } else {
        if (eviction_policy == VALUE_ONLY) {
            GetValue rv;
            return rv;
        } else {
            if (vb->maybeKeyExistsInFilter(key)) {
                ENGINE_ERROR_CODE ec = addTempItemForBgFetch(lh, bucket_num,
                                                             key, vb, cookie,
                                                             false);
                return GetValue(NULL, ec, -1, true);
            } else {
                // As bloomfilter predicted that item surely doesn't exist
                // on disk, return ENOENT for getAndUpdateTtl().
                GetValue rv;
                return rv;
            }
        }
    }
}

ENGINE_ERROR_CODE
EventuallyPersistentStore::statsVKey(const std::string &key,
                                     uint16_t vbucket,
                                     const void *cookie) {
    RCPtr<VBucket> vb = getVBucket(vbucket);
    if (!vb) {
        return ENGINE_NOT_MY_VBUCKET;
    }

    int bucket_num(0);
    LockHolder lh = vb->ht.getLockedBucket(key, &bucket_num);
    StoredValue *v = fetchValidValue(vb, key, bucket_num, true);

    if (v) {
        if (v->isDeleted() || v->isTempDeletedItem() ||
            v->isTempNonExistentItem()) {
            return ENGINE_KEY_ENOENT;
        }
        bgFetchQueue++;
        ExecutorPool* iom = ExecutorPool::get();
        ExTask task = new VKeyStatBGFetchTask(&engine, key, vbucket,
                                           v->getBySeqno(), cookie,
                                           bgFetchDelay, false);
        iom->schedule(task, READER_TASK_IDX);
        return ENGINE_EWOULDBLOCK;
    } else {
        if (eviction_policy == VALUE_ONLY) {
            return ENGINE_KEY_ENOENT;
        } else {
            add_type_t rv = vb->ht.unlocked_addTempItem(bucket_num, key,
                                                        eviction_policy);
            switch(rv) {
            case ADD_NOMEM:
                return ENGINE_ENOMEM;
            case ADD_EXISTS:
            case ADD_UNDEL:
            case ADD_SUCCESS:
            case ADD_TMP_AND_BG_FETCH:
                // Since the hashtable bucket is locked, we shouldn't get here
                abort();
            case ADD_BG_FETCH:
                {
                    ++bgFetchQueue;
                    ExecutorPool* iom = ExecutorPool::get();
                    ExTask task = new VKeyStatBGFetchTask(&engine, key,
                                                          vbucket, -1, cookie,
                                                          bgFetchDelay, false);
                    iom->schedule(task, READER_TASK_IDX);
                }
            }
            return ENGINE_EWOULDBLOCK;
        }
    }
}

void EventuallyPersistentStore::completeStatsVKey(const void* cookie,
                                                  std::string &key,
                                                  uint16_t vbid,
                                                  uint64_t bySeqNum) {
    RememberingCallback<GetValue> gcb;

    getROUnderlying(vbid)->get(key, vbid, gcb);
    gcb.waitForValue();

    if (eviction_policy == FULL_EVICTION) {
        RCPtr<VBucket> vb = getVBucket(vbid);
        if (vb) {
            int bucket_num(0);
            LockHolder hlh = vb->ht.getLockedBucket(key, &bucket_num);
            StoredValue *v = fetchValidValue(vb, key, bucket_num, true);
            if (v && v->isTempInitialItem()) {
                if (gcb.val.getStatus() == ENGINE_SUCCESS) {
                    v->unlocked_restoreValue(gcb.val.getValue(), vb->ht);
                    if (!v->isResident()) {
                        throw std::logic_error("EPStore::completeStatsVKey: "
                            "storedvalue (which has key " + v->getKey() +
                            ") should be resident after calling restoreValue()");
                    }
                } else if (gcb.val.getStatus() == ENGINE_KEY_ENOENT) {
                    v->setNonExistent();
                } else {
                    // underlying kvstore couldn't fetch requested data
                    // log returned error and notify TMPFAIL to client
                    LOG(EXTENSION_LOG_WARNING,
                        "Failed background fetch for vb=%d "
                        "seq=%" PRId64 " key=%s", vbid, v->getBySeqno(),
                        key.c_str());
                }
            }
        }
    }

    if (gcb.val.getStatus() == ENGINE_SUCCESS) {
        engine.addLookupResult(cookie, gcb.val.getValue());
    } else {
        engine.addLookupResult(cookie, NULL);
    }

    bgFetchQueue--;
    engine.notifyIOComplete(cookie, ENGINE_SUCCESS);
}

GetValue EventuallyPersistentStore::getLocked(const std::string &key,
                                              uint16_t vbucket,
                                              rel_time_t currentTime,
                                              uint32_t lockTimeout,
                                              const void *cookie) {
    RCPtr<VBucket> vb = getVBucket(vbucket);
    if (!vb || vb->getState() != vbucket_state_active) {
        ++stats.numNotMyVBuckets;
        return GetValue(NULL, ENGINE_NOT_MY_VBUCKET);
    }

    int bucket_num(0);
    LockHolder lh = vb->ht.getLockedBucket(key, &bucket_num);
    StoredValue *v = fetchValidValue(vb, key, bucket_num, true);

    if (v) {
        if (v->isDeleted() || v->isTempNonExistentItem() ||
            v->isTempDeletedItem()) {
            return GetValue(NULL, ENGINE_KEY_ENOENT);
        }

        // if v is locked return error
        if (v->isLocked(currentTime)) {
            return GetValue(NULL, ENGINE_TMPFAIL);
        }

        // If the value is not resident, wait for it...
        if (!v->isResident()) {
            if (cookie) {
                bgFetch(key, vbucket, cookie);
            }
            return GetValue(NULL, ENGINE_EWOULDBLOCK, -1, true);
        }

        // acquire lock and increment cas value
        v->lock(currentTime + lockTimeout);

        Item *it = v->toItem(false, vbucket);
        it->setCas(vb->nextHLCCas());
        v->setCas(it->getCas());

        return GetValue(it);

    } else {
        // No value found in the hashtable.
        switch (eviction_policy) {
        case VALUE_ONLY:
            return GetValue(NULL, ENGINE_KEY_ENOENT);

        case FULL_EVICTION:
            if (vb->maybeKeyExistsInFilter(key)) {
                ENGINE_ERROR_CODE ec = addTempItemForBgFetch(lh, bucket_num,
                                                             key, vb, cookie,
                                                             false);
                return GetValue(NULL, ec, -1, true);
            } else {
                // As bloomfilter predicted that item surely doesn't exist
                // on disk, return ENOENT for getLocked().
                return GetValue(NULL, ENGINE_KEY_ENOENT);
            }
        default:
            throw std::logic_error("Unknown eviction policy");
        }
    }
}

ENGINE_ERROR_CODE
EventuallyPersistentStore::unlockKey(const std::string &key,
                                     uint16_t vbucket,
                                     uint64_t cas,
                                     rel_time_t currentTime)
{

    RCPtr<VBucket> vb = getVBucket(vbucket);
    if (!vb || vb->getState() != vbucket_state_active) {
        ++stats.numNotMyVBuckets;
        return ENGINE_NOT_MY_VBUCKET;
    }

    int bucket_num(0);
    LockHolder lh = vb->ht.getLockedBucket(key, &bucket_num);
    StoredValue *v = fetchValidValue(vb, key, bucket_num, true);

    if (v) {
        if (v->isDeleted() || v->isTempNonExistentItem() ||
            v->isTempDeletedItem()) {
            return ENGINE_KEY_ENOENT;
        }
        if (v->isLocked(currentTime)) {
            if (v->getCas() == cas) {
                v->unlock();
                return ENGINE_SUCCESS;
            }
        }
        return ENGINE_TMPFAIL;
    } else {
        if (eviction_policy == VALUE_ONLY) {
            return ENGINE_KEY_ENOENT;
        } else {
            // With the full eviction, an item's lock is automatically
            // released when the item is evicted from memory. Therefore,
            // we simply return ENGINE_TMPFAIL when we receive unlockKey
            // for an item that is not in memocy cache. Note that we don't
            // spawn any bg fetch job to figure out if an item actually
            // exists in disk or not.
            return ENGINE_TMPFAIL;
        }
    }
}


ENGINE_ERROR_CODE EventuallyPersistentStore::getKeyStats(
                                            const std::string &key,
                                            uint16_t vbucket,
                                            const void *cookie,
                                            struct key_stats &kstats,
                                            bool bgfetch,
                                            bool wantsDeleted)
{
    RCPtr<VBucket> vb = getVBucket(vbucket);
    if (!vb) {
        return ENGINE_NOT_MY_VBUCKET;
    }

    int bucket_num(0);
    LockHolder lh = vb->ht.getLockedBucket(key, &bucket_num);
    StoredValue *v = fetchValidValue(vb, key, bucket_num, true);

    if (v) {
        if ((v->isDeleted() && !wantsDeleted) ||
            v->isTempNonExistentItem() || v->isTempDeletedItem()) {
            return ENGINE_KEY_ENOENT;
        }
        if (eviction_policy == FULL_EVICTION &&
            v->isTempInitialItem() && bgfetch) {
            lh.unlock();
            bgFetch(key, vbucket, cookie, true);
            return ENGINE_EWOULDBLOCK;
        }
        kstats.logically_deleted = v->isDeleted();
        kstats.dirty = v->isDirty();
        kstats.exptime = v->getExptime();
        kstats.flags = v->getFlags();
        kstats.cas = v->getCas();
        kstats.vb_state = vb->getState();
        return ENGINE_SUCCESS;
    } else {
        if (eviction_policy == VALUE_ONLY) {
            return ENGINE_KEY_ENOENT;
        } else {
            if (bgfetch && vb->maybeKeyExistsInFilter(key)) {
                return addTempItemForBgFetch(lh, bucket_num, key, vb,
                                             cookie, true);
            } else {
                // If bgFetch were false, or bloomfilter predicted that
                // item surely doesn't exist on disk, return ENOENT for
                // getKeyStats().
                return ENGINE_KEY_ENOENT;
            }
        }
    }
}

std::string EventuallyPersistentStore::validateKey(const std::string &key,
                                                   uint16_t vbucket,
                                                   Item &diskItem) {
    int bucket_num(0);
    RCPtr<VBucket> vb = getVBucket(vbucket);
    LockHolder lh = vb->ht.getLockedBucket(key, &bucket_num);
    StoredValue *v = fetchValidValue(vb, key, bucket_num, true,
                                     false, true);

    if (v) {
        if (v->isDeleted() || v->isTempNonExistentItem() ||
            v->isTempDeletedItem()) {
            return "item_deleted";
        }

        if (diskItem.getFlags() != v->getFlags()) {
            return "flags_mismatch";
        } else if (v->isResident() && memcmp(diskItem.getData(),
                                             v->getValue()->getData(),
                                             diskItem.getNBytes())) {
            return "data_mismatch";
        } else {
            return "valid";
        }
    } else {
        return "item_deleted";
    }

}

ENGINE_ERROR_CODE EventuallyPersistentStore::deleteItem(const std::string &key,
                                                        uint64_t *cas,
                                                        uint16_t vbucket,
                                                        const void *cookie,
                                                        bool force,
                                                        ItemMetaData *itemMeta,
                                                        mutation_descr_t *mutInfo,
                                                        bool tapBackfill)
{
    RCPtr<VBucket> vb = getVBucket(vbucket);
    if (!vb || (vb->getState() == vbucket_state_dead && !force)) {
        ++stats.numNotMyVBuckets;
        return ENGINE_NOT_MY_VBUCKET;
    } else if (vb->getState() == vbucket_state_replica && !force) {
        ++stats.numNotMyVBuckets;
        return ENGINE_NOT_MY_VBUCKET;
    } else if (vb->getState() == vbucket_state_pending && !force) {
        if (vb->addPendingOp(cookie)) {
            return ENGINE_EWOULDBLOCK;
        }
    } else if (vb->isTakeoverBackedUp()) {
        LOG(EXTENSION_LOG_DEBUG, "(vb %u) Returned TMPFAIL to a delete op"
                ", becuase takeover is lagging", vb->getId());
        return ENGINE_TMPFAIL;
    }

    int bucket_num(0);
    LockHolder lh = vb->ht.getLockedBucket(key, &bucket_num);
    StoredValue *v = vb->ht.unlocked_find(key, bucket_num, true, false);
    if (!v || v->isDeleted() || v->isTempItem()) {
        if (eviction_policy == VALUE_ONLY) {
            return ENGINE_KEY_ENOENT;
        } else { // Full eviction.
            if (!force) {
                if (!v) { // Item might be evicted from cache.
                    if (vb->maybeKeyExistsInFilter(key)) {
                        return addTempItemForBgFetch(lh, bucket_num, key, vb,
                                                     cookie, true);
                    } else {
                        // As bloomfilter predicted that item surely doesn't
                        // exist on disk, return ENOENT for deleteItem().
                        return ENGINE_KEY_ENOENT;
                    }
                } else if (v->isTempInitialItem()) {
                    lh.unlock();
                    bgFetch(key, vbucket, cookie, true);
                    return ENGINE_EWOULDBLOCK;
                } else { // Non-existent or deleted key.
                    if (v->isTempNonExistentItem() || v->isTempDeletedItem()) {
                        // Delete a temp non-existent item to ensure that
                        // if a delete were issued over an item that doesn't
                        // exist, then we don't preserve a temp item.
                        vb->ht.unlocked_del(key, bucket_num);
                    }
                    return ENGINE_KEY_ENOENT;
                }
            } else {
                if (!v) { // Item might be evicted from cache.
                    // Create a temp item and delete it below as it is a
                    // force deletion, only if bloomfilter predicts that
                    // item may exist on disk.
                    if (vb->maybeKeyExistsInFilter(key)) {
                        add_type_t rv = vb->ht.unlocked_addTempItem(
                                                               bucket_num,
                                                               key,
                                                               eviction_policy);
                        if (rv == ADD_NOMEM) {
                            return ENGINE_ENOMEM;
                        }
                        v = vb->ht.unlocked_find(key, bucket_num, true, false);
                        v->setDeleted();
                    } else {
                        return ENGINE_KEY_ENOENT;
                    }
                } else if (v->isTempInitialItem()) {
                    v->setDeleted();
                } else { // Non-existent or deleted key.
                    if (v->isTempNonExistentItem() || v->isTempDeletedItem()) {
                        // Delete a temp non-existent item to ensure that
                        // if a delete were issued over an item that doesn't
                        // exist, then we don't preserve a temp item.
                        vb->ht.unlocked_del(key, bucket_num);
                    }
                    return ENGINE_KEY_ENOENT;
                }
            }
        }
    }

    if (v && v->isLocked(ep_current_time()) &&
        (vb->getState() == vbucket_state_replica ||
         vb->getState() == vbucket_state_pending)) {
        v->unlock();
    }
    mutation_type_t delrv;
    delrv = vb->ht.unlocked_softDelete(v, *cas, eviction_policy);
    if (v && (delrv == NOT_FOUND || delrv == WAS_DIRTY || delrv == WAS_CLEAN)) {
        v->setCas(vb->nextHLCCas());
        *cas = v->getCas();
        if (itemMeta != nullptr) {
            itemMeta->revSeqno = v->getRevSeqno();
            itemMeta->cas = v->getCas();
            itemMeta->flags = v->getFlags();
            itemMeta->exptime = v->getExptime();
        }
    }

    uint64_t seqno = 0;
    ENGINE_ERROR_CODE ret = ENGINE_SUCCESS;
    switch (delrv) {
    case NOMEM:
        ret = ENGINE_ENOMEM;
        break;
    case INVALID_VBUCKET:
        ret = ENGINE_NOT_MY_VBUCKET;
        break;
    case INVALID_CAS:
        ret = ENGINE_KEY_EEXISTS;
        break;
    case IS_LOCKED:
        ret = ENGINE_TMPFAIL;
        break;
    case NOT_FOUND:
        ret = ENGINE_KEY_ENOENT;
        if (v) {
            queueDirty(vb, v, &lh, NULL, tapBackfill);
        }
        break;
    case WAS_DIRTY:
    case WAS_CLEAN:
        queueDirty(vb, v, &lh, &seqno, tapBackfill);
        mutInfo->seqno = seqno;
        mutInfo->vbucket_uuid = vb->failovers->getLatestUUID();
        break;
    case NEED_BG_FETCH:
        // We already figured out if a bg fetch is requred for a full-evicted
        // item above.
        abort();
    }
    return ret;
}

ENGINE_ERROR_CODE EventuallyPersistentStore::deleteWithMeta(
                                                     const std::string &key,
                                                     uint64_t *cas,
                                                     uint64_t *seqno,
                                                     uint16_t vbucket,
                                                     const void *cookie,
                                                     bool force,
                                                     ItemMetaData *itemMeta,
                                                     bool tapBackfill,
                                                     bool genBySeqno,
                                                     uint64_t bySeqno,
                                                     ExtendedMetaData *emd,
                                                     bool isReplication)
{
    RCPtr<VBucket> vb = getVBucket(vbucket);

    if (!vb) {
        ++stats.numNotMyVBuckets;
        return ENGINE_NOT_MY_VBUCKET;
    }

    ReaderLockHolder rlh(vb->getStateLock());
    if (vb->getState() == vbucket_state_dead) {
        ++stats.numNotMyVBuckets;
        return ENGINE_NOT_MY_VBUCKET;
    } else if (vb->getState() == vbucket_state_replica && !force) {
        ++stats.numNotMyVBuckets;
        return ENGINE_NOT_MY_VBUCKET;
    } else if (vb->getState() == vbucket_state_pending && !force) {
        if (vb->addPendingOp(cookie)) {
            return ENGINE_EWOULDBLOCK;
        }
    } else if (vb->isTakeoverBackedUp()) {
        LOG(EXTENSION_LOG_DEBUG, "(vb %u) Returned TMPFAIL to a deleteWithMeta "
                "op, because takeover is lagging", vb->getId());
        return ENGINE_TMPFAIL;
    }

    //check for the incoming item's CAS validity
    if (!Item::isValidCas(itemMeta->cas)) {
        return ENGINE_KEY_EEXISTS;
    }

    int bucket_num(0);
    LockHolder lh = vb->ht.getLockedBucket(key, &bucket_num);
    StoredValue *v = vb->ht.unlocked_find(key, bucket_num, true, false);
    if (!force) { // Need conflict resolution.
        if (v)  {
            if (v->isTempInitialItem()) {
                bgFetch(key, vbucket, cookie, true);
                return ENGINE_EWOULDBLOCK;
            }

            enum conflict_resolution_mode confResMode = revision_seqno;
            if (emd) {
                confResMode = static_cast<enum conflict_resolution_mode>(
                                                       emd->getConflictResMode());
            }

            if (!conflictResolver->resolve(vb, v, *itemMeta, true, confResMode)) {
                ++stats.numOpsDelMetaResolutionFailed;
                return ENGINE_KEY_EEXISTS;
            }
        } else {
            // Item is 1) deleted or not existent in the value eviction case OR
            // 2) deleted or evicted in the full eviction.
            if (vb->maybeKeyExistsInFilter(key)) {
                return addTempItemForBgFetch(lh, bucket_num, key, vb,
                                             cookie, true, isReplication);
            } else {
                // Even though bloomfilter predicted that item doesn't exist
                // on disk, we must put this delete on disk if the cas is valid.
                add_type_t rv = vb->ht.unlocked_addTempItem(bucket_num, key,
                                                            eviction_policy,
                                                            isReplication);
                if (rv == ADD_NOMEM) {
                    return ENGINE_ENOMEM;
                }
                v = vb->ht.unlocked_find(key, bucket_num, true, false);
                v->setDeleted();
            }
        }
    } else {
        if (!v) {
            // We should always try to persist a delete here.
            add_type_t rv = vb->ht.unlocked_addTempItem(bucket_num, key,
                                                        eviction_policy,
                                                        isReplication);
            if (rv == ADD_NOMEM) {
                return ENGINE_ENOMEM;
            }
            v = vb->ht.unlocked_find(key, bucket_num, true, false);
            v->setDeleted();
            v->setCas(*cas);
        } else if (v->isTempInitialItem()) {
            v->setDeleted();
            v->setCas(*cas);
        }
    }

    if (v && v->isLocked(ep_current_time()) &&
        (vb->getState() == vbucket_state_replica ||
         vb->getState() == vbucket_state_pending)) {
        v->unlock();
    }
    mutation_type_t delrv;
    delrv = vb->ht.unlocked_softDelete(v, *cas, *itemMeta,
                                       eviction_policy, true);
    *cas = v ? v->getCas() : 0;

    ENGINE_ERROR_CODE ret = ENGINE_SUCCESS;
    switch (delrv) {
    case NOMEM:
        ret = ENGINE_ENOMEM;
        break;
    case INVALID_VBUCKET:
        ret = ENGINE_NOT_MY_VBUCKET;
        break;
    case INVALID_CAS:
        ret = ENGINE_KEY_EEXISTS;
        break;
    case IS_LOCKED:
        ret = ENGINE_TMPFAIL;
        break;
    case NOT_FOUND:
        ret = ENGINE_KEY_ENOENT;
        break;
    case WAS_DIRTY:
    case WAS_CLEAN:
        if (!genBySeqno) {
            v->setBySeqno(bySeqno);
        }

        /* set the conflict resolution mode from the extended meta data *
         * Given that the mode is already set, we don't need to set the *
         * conflict resolution mode in queueDirty */
        if (emd) {
            v->setConflictResMode(
               static_cast<enum conflict_resolution_mode>(
                                         emd->getConflictResMode()));
        }
        vb->setMaxCas(v->getCas());
        queueDirty(vb, v, &lh, seqno, tapBackfill, true, genBySeqno, false);
        break;
    case NEED_BG_FETCH:
        lh.unlock();
        bgFetch(key, vbucket, cookie, true);
        ret = ENGINE_EWOULDBLOCK;
    }

    // Update drift counter for vbucket upon a success only
    if (ret == ENGINE_SUCCESS && emd) {
        vb->setDriftCounter(emd->getAdjustedTime());
    }

    return ret;
}

void EventuallyPersistentStore::reset() {
    auto buckets = vbMap.getBuckets();
    for (auto vbid : buckets) {
        RCPtr<VBucket> vb = getVBucket(vbid);
        if (vb) {
            LockHolder lh(vb_mutexes[vb->getId()]);
            vb->ht.clear();
            vb->checkpointManager.clear(vb->getState());
            vb->resetStats();
            vb->setPersistedSnapshot(0, 0);
        }
    }

    ++stats.diskQueueSize;
    bool inverse = true;
    flushAllTaskCtx.delayFlushAll.compare_exchange_strong(inverse, false);
    // Waking up (notifying) one flusher is good enough for diskFlushAll
    vbMap.shards[EP_PRIMARY_SHARD]->getFlusher()->notifyFlushEvent();
}

/**
 * Callback invoked after persisting an item from memory to disk.
 *
 * This class exists to create a closure around a few variables within
 * EventuallyPersistentStore::flushOne so that an object can be
 * requeued in case of failure to store in the underlying layer.
 */
class PersistenceCallback : public Callback<mutation_result>,
                            public Callback<int> {
public:

    PersistenceCallback(const queued_item &qi, RCPtr<VBucket> &vb,
                        EventuallyPersistentStore& st, EPStats& s, uint64_t c)
        : queuedItem(qi), vbucket(vb), store(st), stats(s), cas(c) {
        if (!vb) {
            throw std::invalid_argument("PersistenceCallback(): vb is NULL");
        }
    }

    // This callback is invoked for set only.
    void callback(mutation_result &value) {
        if (value.first == 1) {
            int bucket_num(0);
            LockHolder lh = vbucket->ht.getLockedBucket(queuedItem->getKey(),
                                                        &bucket_num);
            StoredValue *v = store.fetchValidValue(vbucket,
                                                   queuedItem->getKey(),
                                                   bucket_num, true, false);
            if (v) {
                if (v->getCas() == cas) {
                    // mark this item clean only if current and stored cas
                    // value match
                    v->markClean();
                }
                if (v->isNewCacheItem()) {
                    if (value.second) {
                        // Insert in value-only or full eviction mode.
                        ++vbucket->opsCreate;
                        vbucket->incrMetaDataDisk(*queuedItem);
                    } else { // Update in full eviction mode.
                        vbucket->ht.decrNumTotalItems();
                        ++vbucket->opsUpdate;
                    }
                    v->setNewCacheItem(false);
                } else { // Update in value-only or full eviction mode.
                    ++vbucket->opsUpdate;
                }
            }

            vbucket->doStatsForFlushing(*queuedItem, queuedItem->size());
            stats.decrDiskQueueSize(1);
            stats.totalPersisted++;
        } else {
            // If the return was 0 here, we're in a bad state because
            // we do not know the rowid of this object.
            if (value.first == 0) {
                int bucket_num(0);
                LockHolder lh = vbucket->ht.getLockedBucket(
                                           queuedItem->getKey(), &bucket_num);
                StoredValue *v = store.fetchValidValue(vbucket,
                                                       queuedItem->getKey(),
                                                       bucket_num, true,
                                                       false);
                if (v) {
                    std::stringstream ss;
                    ss << "Persisting ``" << queuedItem->getKey() << "'' on vb"
                       << queuedItem->getVBucketId() << " (rowid="
                       << v->getBySeqno() << ") returned 0 updates\n";
                    LOG(EXTENSION_LOG_WARNING, "%s", ss.str().c_str());
                } else {
                    LOG(EXTENSION_LOG_WARNING,
                        "Error persisting now missing ``%s'' from vb%d",
                        queuedItem->getKey().c_str(),
                        queuedItem->getVBucketId());
                }

                vbucket->doStatsForFlushing(*queuedItem, queuedItem->size());
                stats.decrDiskQueueSize(1);
            } else {
                std::stringstream ss;
                ss <<
                "Fatal error in persisting SET ``" <<
                queuedItem->getKey() << "'' on vb "
                   << queuedItem->getVBucketId() << "!!! Requeue it...\n";
                LOG(EXTENSION_LOG_WARNING, "%s", ss.str().c_str());
                redirty();
            }
        }
    }

    // This callback is invoked for deletions only.
    //
    // The boolean indicates whether the underlying storage
    // successfully deleted the item.
    void callback(int &value) {
        // > 1 would be bad.  We were only trying to delete one row.
        if (value > 1) {
            throw std::logic_error("PersistenceCallback::callback: value "
                    "(which is " + std::to_string(value) +
                    ") should be <= 1 for deletions");
        }
        // -1 means fail
        // 1 means we deleted one row
        // 0 means we did not delete a row, but did not fail (did not exist)
        if (value >= 0) {
            // We have successfully removed an item from the disk, we
            // may now remove it from the hash table.
            int bucket_num(0);
            LockHolder lh = vbucket->ht.getLockedBucket(queuedItem->getKey(),
                                                        &bucket_num);
            StoredValue *v = store.fetchValidValue(vbucket,
                                                   queuedItem->getKey(),
                                                   bucket_num, true, false);
            // Delete the item in the hash table iff:
            //  1. Item is existent in hashtable, and deleted flag is true
            //  2. rev seqno of queued item matches rev seqno of hash table item
            if (v && v->isDeleted() &&
                (queuedItem->getRevSeqno() == v->getRevSeqno())) {
                bool newCacheItem = v->isNewCacheItem();
                bool deleted = vbucket->ht.unlocked_del(queuedItem->getKey(),
                                                        bucket_num);
                if (!deleted) {
                    throw std::logic_error("PersistenceCallback:callback: "
                            "Failed to delete key '" + queuedItem->getKey() +
                            "' from bucket " + std::to_string(bucket_num));
                }
                if (newCacheItem && value > 0) {
                    // Need to decrement the item counter again for an item that
                    // exists on DB file, but not in memory (i.e., full eviction),
                    // because we created the temp item in memory and incremented
                    // the item counter when a deletion is pushed in the queue.
                    vbucket->ht.decrNumTotalItems();
                }

                /**
                 * Deleted items are to be added to the bloomfilter,
                 * in either eviction policy.
                 */
                vbucket->addToFilter(queuedItem->getKey());
            }

            if (value > 0) {
                ++stats.totalPersisted;
                ++vbucket->opsDelete;
            }
            vbucket->doStatsForFlushing(*queuedItem, queuedItem->size());
            stats.decrDiskQueueSize(1);
            vbucket->decrMetaDataDisk(*queuedItem);
        } else {
            std::stringstream ss;
            ss << "Fatal error in persisting DELETE ``" <<
            queuedItem->getKey() << "'' on vb "
               << queuedItem->getVBucketId() << "!!! Requeue it...\n";
            LOG(EXTENSION_LOG_WARNING, "%s", ss.str().c_str());
            redirty();
        }
    }

private:

    void redirty() {
        if (store.vbMap.isBucketDeletion(vbucket->getId())) {
            vbucket->doStatsForFlushing(*queuedItem, queuedItem->size());
            stats.decrDiskQueueSize(1);
            return;
        }
        ++stats.flushFailed;
        store.invokeOnLockedStoredValue(queuedItem->getKey(),
                                         queuedItem->getVBucketId(),
                                         &StoredValue::reDirty);
        vbucket->rejectQueue.push(queuedItem);
    }

    const queued_item queuedItem;
    RCPtr<VBucket> vbucket;
    EventuallyPersistentStore& store;
    EPStats& stats;
    uint64_t cas;
    DISALLOW_COPY_AND_ASSIGN(PersistenceCallback);
};

bool EventuallyPersistentStore::scheduleFlushAllTask(const void* cookie,
                                                     time_t when) {
    bool inverse = false;
    if (diskFlushAll.compare_exchange_strong(inverse, true)) {
        flushAllTaskCtx.cookie = cookie;
        flushAllTaskCtx.delayFlushAll.compare_exchange_strong(inverse, true);
        ExTask task = new FlushAllTask(&engine, static_cast<double>(when));
        ExecutorPool::get()->schedule(task, NONIO_TASK_IDX);
        return true;
    } else {
        return false;
    }
}

void EventuallyPersistentStore::setFlushAllComplete() {
    // Notify memcached about flushAll task completion, and
    // set diskFlushall flag to false
    if (flushAllTaskCtx.cookie) {
        engine.notifyIOComplete(flushAllTaskCtx.cookie, ENGINE_SUCCESS);
    }
    bool inverse = false;
    flushAllTaskCtx.delayFlushAll.compare_exchange_strong(inverse, true);
    inverse = true;
    diskFlushAll.compare_exchange_strong(inverse, false);
}

void EventuallyPersistentStore::flushOneDeleteAll() {
    for (VBucketMap::id_type i = 0; i < vbMap.getSize(); ++i) {
        RCPtr<VBucket> vb = getVBucket(i);
        if (vb) {
            LockHolder lh(vb_mutexes[vb->getId()]);
            getRWUnderlying(vb->getId())->reset(i);
        }
    }

    stats.decrDiskQueueSize(1);
    setFlushAllComplete();
}

int EventuallyPersistentStore::flushVBucket(uint16_t vbid) {
    KVShard *shard = vbMap.getShardByVbId(vbid);
    if (diskFlushAll && !flushAllTaskCtx.delayFlushAll) {
        if (shard->getId() == EP_PRIMARY_SHARD) {
            flushOneDeleteAll();
        } else {
            // disk flush is pending just return
            return 0;
        }
    }

    if (vbMap.isBucketCreation(vbid)) {
        return RETRY_FLUSH_VBUCKET;
    }

    int items_flushed = 0;
    rel_time_t flush_start = ep_current_time();

    RCPtr<VBucket> vb = vbMap.getBucket(vbid);
    if (vb) {
        LockHolder lh(vb_mutexes[vbid], true /*tryLock*/);
        if (!lh.islocked()) { // Try another bucket if this one is locked
            return RETRY_FLUSH_VBUCKET; // to avoid blocking flusher
        }

        std::vector<queued_item> items;
        KVStore *rwUnderlying = getRWUnderlying(vbid);

        while (!vb->rejectQueue.empty()) {
            items.push_back(vb->rejectQueue.front());
            vb->rejectQueue.pop();
        }

        const std::string cursor(CheckpointManager::pCursorName);
        vb->getBackfillItems(items);

        snapshot_range_t range;
        range = vb->checkpointManager.getAllItemsForCursor(cursor, items);

        if (!items.empty()) {
            while (!rwUnderlying->begin()) {
                ++stats.beginFailed;
                LOG(EXTENSION_LOG_WARNING, "Failed to start a transaction!!! "
                    "Retry in 1 sec ...");
                sleep(1);
            }
            rwUnderlying->optimizeWrites(items);

            Item *prev = NULL;
            uint64_t maxSeqno = 0;
            uint64_t maxCas = 0;
            uint64_t maxDeletedRevSeqno = 0;
            std::list<PersistenceCallback*>& pcbs = rwUnderlying->getPersistenceCbList();
            std::vector<queued_item>::iterator it = items.begin();
            for(; it != items.end(); ++it) {
                if ((*it)->getOperation() != queue_op_set &&
                    (*it)->getOperation() != queue_op_del) {
                    continue;
                } else if (!prev || prev->getKey() != (*it)->getKey()) {
                    prev = (*it).get();
                    ++items_flushed;
                    PersistenceCallback *cb = flushOneDelOrSet(*it, vb);
                    if (cb) {
                        pcbs.push_back(cb);
                    }

                    maxSeqno = std::max(maxSeqno, (uint64_t)(*it)->getBySeqno());
                    maxCas = std::max(maxCas, (uint64_t)(*it)->getCas());
                    if ((*it)->isDeleted()) {
                        maxDeletedRevSeqno = std::max(maxDeletedRevSeqno,
                                                      (uint64_t)(*it)->getRevSeqno());
                    }
                    ++stats.flusher_todo;
                } else {
                    stats.decrDiskQueueSize(1);
                    vb->doStatsForFlushing(*(*it), (*it)->size());
                }
            }


            {
                ReaderLockHolder rlh(vb->getStateLock());
                if (vb->getState() == vbucket_state_active) {
                    if (maxSeqno) {
                        range.start = maxSeqno;
                        range.end = maxSeqno;
                    }
                }

                std::string failovers = vb->failovers->toJSON();
                vbucket_state vbState(vb->getState(),
                                      vbMap.getPersistenceCheckpointId(vbid),
                                      maxDeletedRevSeqno, vb->getHighSeqno(),
                                      vb->getPurgeSeqno(), range.start,
                                      range.end, maxCas, vb->getDriftCounter(),
                                      failovers);

                if (rwUnderlying->snapshotVBucket(vb->getId(), vbState,
                                                  NULL, false) != true) {
                    return RETRY_FLUSH_VBUCKET;
                }
            }

            //commit all mutations to disk if the commit interval is zero
            if (decrCommitInterval(shard->getId()) == 0) {
                commit(shard->getId());
            }

            hrtime_t end = gethrtime();
            uint64_t trans_time = (end - flush_start) / 1000000;

            lastTransTimePerItem.store((items_flushed == 0) ? 0 :
                                       static_cast<double>(trans_time) /
                                       static_cast<double>(items_flushed));
            stats.cumulativeFlushTime.fetch_add(ep_current_time()
                                                - flush_start);
            stats.flusher_todo.store(0);
            if (vb->rejectQueue.empty()) {
                vb->setPersistedSnapshot(range.start, range.end);
                uint64_t highSeqno = rwUnderlying->getLastPersistedSeqno(vbid);
                if (highSeqno > 0 &&
                    highSeqno != vbMap.getPersistenceSeqno(vbid)) {
                    vbMap.setPersistenceSeqno(vbid, highSeqno);
                }
            }
        }

        rwUnderlying->pendingTasks();

        if (vb->checkpointManager.getNumCheckpoints() > 1) {
            wakeUpCheckpointRemover();
        }

        if (vb->rejectQueue.empty()) {
            vb->checkpointManager.itemsPersisted();
            uint64_t seqno = vbMap.getPersistenceSeqno(vbid);
            uint64_t chkid = vb->checkpointManager.getPersistenceCursorPreChkId();
            vb->notifyOnPersistence(engine, seqno, true);
            vb->notifyOnPersistence(engine, chkid, false);
            if (chkid > 0 && chkid != vbMap.getPersistenceCheckpointId(vbid)) {
                vbMap.setPersistenceCheckpointId(vbid, chkid);
            }
        } else {
            return RETRY_FLUSH_VBUCKET;
        }
    }

    return items_flushed;
}

void EventuallyPersistentStore::commit(uint16_t shardId) {
    KVStore *rwUnderlying = getRWUnderlyingByShard(shardId);
    std::list<PersistenceCallback *>& pcbs = rwUnderlying->getPersistenceCbList();
    BlockTimer timer(&stats.diskCommitHisto, "disk_commit", stats.timingLog);
    hrtime_t commit_start = gethrtime();

    KVStatsCallback cb(this);
    while (!rwUnderlying->commit(&cb)) {
        ++stats.commitFailed;
        LOG(EXTENSION_LOG_WARNING, "Flusher commit failed!!! Retry in "
            "1 sec...\n");
        sleep(1);
    }

    while (!pcbs.empty()) {
         delete pcbs.front();
         pcbs.pop_front();
    }

    ++stats.flusherCommits;
    hrtime_t commit_end = gethrtime();
    uint64_t commit_time = (commit_end - commit_start) / 1000000;
    stats.commit_time.store(commit_time);
    stats.cumulativeCommitTime.fetch_add(commit_time);
}

PersistenceCallback*
EventuallyPersistentStore::flushOneDelOrSet(const queued_item &qi,
                                            RCPtr<VBucket> &vb) {

    if (!vb) {
        stats.decrDiskQueueSize(1);
        return NULL;
    }

    int64_t bySeqno = qi->getBySeqno();
    bool deleted = qi->isDeleted();
    rel_time_t queued(qi->getQueuedTime());

    int dirtyAge = ep_current_time() - queued;
    stats.dirtyAgeHisto.add(dirtyAge * 1000000);
    stats.dirtyAge.store(dirtyAge);
    stats.dirtyAgeHighWat.store(std::max(stats.dirtyAge.load(),
                                         stats.dirtyAgeHighWat.load()));

    // Wait until the vbucket database is created by the vbucket state
    // snapshot task.
    if (vbMap.isBucketCreation(qi->getVBucketId()) ||
        vbMap.isBucketDeletion(qi->getVBucketId())) {
        vb->rejectQueue.push(qi);
        ++vb->opsReject;
        return NULL;
    }

    KVStore *rwUnderlying = getRWUnderlying(qi->getVBucketId());
    if (!deleted) {
        // TODO: Need to separate disk_insert from disk_update because
        // bySeqno doesn't give us that information.
        BlockTimer timer(bySeqno == -1 ?
                         &stats.diskInsertHisto : &stats.diskUpdateHisto,
                         bySeqno == -1 ? "disk_insert" : "disk_update",
                         stats.timingLog);
        PersistenceCallback *cb =
            new PersistenceCallback(qi, vb, *this, stats, qi->getCas());
        rwUnderlying->set(*qi, *cb);
        return cb;
    } else {
        BlockTimer timer(&stats.diskDelHisto, "disk_delete",
                         stats.timingLog);
        PersistenceCallback *cb =
            new PersistenceCallback(qi, vb, *this, stats, 0);
        rwUnderlying->del(*qi, *cb);
        return cb;
    }
}

void EventuallyPersistentStore::queueDirty(RCPtr<VBucket> &vb,
                                           StoredValue* v,
                                           LockHolder *plh,
                                           uint64_t *seqno,
                                           bool tapBackfill,
                                           bool notifyReplicator,
                                           bool genBySeqno,
                                           bool setConflictMode) {
    if (vb) {
        if (setConflictMode && (v->getConflictResMode() != last_write_wins) &&
                vb->isTimeSyncEnabled()) {
            time_sync_t timeSyncConfig = vb->getTimeSyncConfig();

            /* Enable conflict resolution mode to last write wins in
             * case the setting is (i) enabled_without_drift and for
             * (ii) enabled_with_drift and a valid drift value is set
             */
            if (timeSyncConfig == time_sync_t::ENABLED_WITHOUT_DRIFT ||
                    vb->getDriftCounter() != INITIAL_DRIFT) {
                v->setConflictResMode(last_write_wins);
            }
        }

        queued_item qi(v->toItem(false, vb->getId()));

        bool rv = tapBackfill ? vb->queueBackfillItem(qi, genBySeqno) :
                                vb->checkpointManager.queueDirty(vb, qi,
                                                                 genBySeqno);
        v->setBySeqno(qi->getBySeqno());

        if (seqno) {
            *seqno = v->getBySeqno();
        }

        if (plh) {
            plh->unlock();
        }

        if (rv) {
            KVShard* shard = vbMap.getShardByVbId(vb->getId());
            shard->getFlusher()->notifyFlushEvent();

        }
        if (!tapBackfill && notifyReplicator) {
            engine.getTapConnMap().notifyVBConnections(vb->getId());
            engine.getDcpConnMap().notifyVBConnections(vb->getId(),
                                                       qi->getBySeqno());
        }
    }
}

std::vector<vbucket_state *> EventuallyPersistentStore::loadVBucketState()
{
    return getOneROUnderlying()->listPersistedVbuckets();
}

void EventuallyPersistentStore::warmupCompleted() {
    // Run the vbucket state snapshot job once after the warmup
    scheduleVBSnapshot(VBSnapshotTask::Priority::HIGH);

    if (engine.getConfiguration().getAlogPath().length() > 0) {

        if (engine.getConfiguration().isAccessScannerEnabled()) {
            LockHolder lh(accessScanner.mutex);
            accessScanner.enabled = true;
            lh.unlock();
            LOG(EXTENSION_LOG_NOTICE, "Access Scanner task enabled");
            size_t smin = engine.getConfiguration().getAlogSleepTime();
            setAccessScannerSleeptime(smin, true);
        } else {
            LockHolder lh(accessScanner.mutex);
            accessScanner.enabled = false;
            LOG(EXTENSION_LOG_NOTICE, "Access Scanner task disabled");
        }

        Configuration &config = engine.getConfiguration();
        config.addValueChangedListener("access_scanner_enabled",
                                       new EPStoreValueChangeListener(*this));
        config.addValueChangedListener("alog_sleep_time",
                                       new EPStoreValueChangeListener(*this));
        config.addValueChangedListener("alog_task_time",
                                       new EPStoreValueChangeListener(*this));
    }

    // "0" sleep_time means that the first snapshot task will be executed
    // right after warmup. Subsequent snapshot tasks will be scheduled every
    // 60 sec by default.
    ExecutorPool *iom = ExecutorPool::get();
    ExTask task = new StatSnap(&engine, 0, false);
    statsSnapshotTaskId = iom->schedule(task, WRITER_TASK_IDX);
}

bool EventuallyPersistentStore::maybeEnableTraffic()
{
    // @todo rename.. skal vaere isTrafficDisabled elns
    double memoryUsed = static_cast<double>(stats.getTotalMemoryUsed());
    double maxSize = static_cast<double>(stats.getMaxDataSize());

    if (memoryUsed  >= stats.mem_low_wat) {
        LOG(EXTENSION_LOG_NOTICE,
            "Total memory use reached to the low water mark, stop warmup");
        return true;
    } else if (memoryUsed > (maxSize * stats.warmupMemUsedCap)) {
        LOG(EXTENSION_LOG_NOTICE,
                "Enough MB of data loaded to enable traffic");
        return true;
    } else if (eviction_policy == VALUE_ONLY &&
               stats.warmedUpValues >=
                               (stats.warmedUpKeys * stats.warmupNumReadCap)) {
        // Let ep-engine think we're done with the warmup phase
        // (we should refactor this into "enableTraffic")
        LOG(EXTENSION_LOG_NOTICE,
            "Enough number of items loaded to enable traffic");
        return true;
    } else if (eviction_policy == FULL_EVICTION &&
               stats.warmedUpValues >=
                            (warmupTask->getEstimatedItemCount() *
                             stats.warmupNumReadCap)) {
        // In case of FULL EVICTION, warmed up keys always matches the number
        // of warmed up values, therefore for honoring the min_item threshold
        // in this scenario, we can consider warmup's estimated item count.
        LOG(EXTENSION_LOG_NOTICE,
            "Enough number of items loaded to enable traffic");
        return true;
    }
    return false;
}

bool EventuallyPersistentStore::isWarmingUp() {
    return !warmupTask->isComplete();
}

bool EventuallyPersistentStore::isWarmupOOMFailure() {
    return warmupTask->hasOOMFailure();
}

void EventuallyPersistentStore::stopWarmup(void)
{
    // forcefully stop current warmup task
    if (isWarmingUp()) {
        LOG(EXTENSION_LOG_WARNING, "Stopping warmup while engine is loading "
            "data from underlying storage, shutdown = %s\n",
            stats.isShutdown ? "yes" : "no");
        warmupTask->stop();
    }
}

bool EventuallyPersistentStore::isMemoryUsageTooHigh() {
    double memoryUsed = static_cast<double>(stats.getTotalMemoryUsed());
    double maxSize = static_cast<double>(stats.getMaxDataSize());
    return memoryUsed > (maxSize * backfillMemoryThreshold);
}

void EventuallyPersistentStore::setBackfillMemoryThreshold(
                                                double threshold) {
    backfillMemoryThreshold = threshold;
}

void EventuallyPersistentStore::setExpiryPagerSleeptime(size_t val) {
    LockHolder lh(expiryPager.mutex);

    ExecutorPool::get()->cancel(expiryPager.task);

    expiryPager.sleeptime = val;
    if (expiryPager.enabled) {
        ExTask expTask = new ExpiredItemPager(&engine, stats,
                                              expiryPager.sleeptime);
        expiryPager.task = ExecutorPool::get()->schedule(expTask, NONIO_TASK_IDX);
    } else {
        LOG(EXTENSION_LOG_DEBUG, "Expiry pager disabled, "
                                 "enabling it will make exp_pager_stime (%lu)"
                                 "to go into effect!", val);
    }
}

void EventuallyPersistentStore::setExpiryPagerTasktime(ssize_t val) {
    LockHolder lh(expiryPager.mutex);
    if (expiryPager.enabled) {
        ExecutorPool::get()->cancel(expiryPager.task);
        ExTask expTask = new ExpiredItemPager(&engine, stats,
                                              expiryPager.sleeptime,
                                              val);
        expiryPager.task = ExecutorPool::get()->schedule(expTask,
                                                         NONIO_TASK_IDX);
    } else {
        LOG(EXTENSION_LOG_DEBUG, "Expiry pager disabled, "
                                 "enabling it will make exp_pager_stime (%lu)"
                                 "to go into effect!", val);
    }
}

void EventuallyPersistentStore::enableExpiryPager() {
    LockHolder lh(expiryPager.mutex);
    if (!expiryPager.enabled) {
        expiryPager.enabled = true;

        ExecutorPool::get()->cancel(expiryPager.task);
        ExTask expTask = new ExpiredItemPager(&engine, stats,
                                              expiryPager.sleeptime);
        expiryPager.task = ExecutorPool::get()->schedule(expTask,
                                                         NONIO_TASK_IDX);
    } else {
        LOG(EXTENSION_LOG_DEBUG, "Expiry Pager already enabled!");
    }
}

void EventuallyPersistentStore::disableExpiryPager() {
    LockHolder lh(expiryPager.mutex);
    if (expiryPager.enabled) {
        ExecutorPool::get()->cancel(expiryPager.task);
        expiryPager.enabled = false;
    } else {
        LOG(EXTENSION_LOG_DEBUG, "Expiry Pager already disabled!");
    }
}

void EventuallyPersistentStore::enableAccessScannerTask() {
    LockHolder lh(accessScanner.mutex);
    if (!accessScanner.enabled) {
        accessScanner.enabled = true;

        if (accessScanner.sleeptime != 0) {
            ExecutorPool::get()->cancel(accessScanner.task);
        }

        size_t alogSleepTime = engine.getConfiguration().getAlogSleepTime();
        accessScanner.sleeptime = alogSleepTime * 60;
        if (accessScanner.sleeptime != 0) {
            ExTask task = new AccessScanner(*this, stats,
<<<<<<< HEAD
                                            Priority::AccessScannerPriority,
                                            accessScanner.sleeptime, true);
=======
                                            accessScanner.sleeptime);
>>>>>>> 6403bc0e
            accessScanner.task = ExecutorPool::get()->schedule(task,
                                                               AUXIO_TASK_IDX);
        } else {
            LOG(EXTENSION_LOG_NOTICE, "Did not enable access scanner task, "
                                      "as alog_sleep_time is set to zero!");
        }
    } else {
        LOG(EXTENSION_LOG_DEBUG, "Access scanner already enabled!");
    }
}

void EventuallyPersistentStore::disableAccessScannerTask() {
    LockHolder lh(accessScanner.mutex);
    if (accessScanner.enabled) {
        ExecutorPool::get()->cancel(accessScanner.task);
        accessScanner.sleeptime = 0;
        accessScanner.enabled = false;
    } else {
        LOG(EXTENSION_LOG_DEBUG, "Access scanner already disabled!");
    }
}

void EventuallyPersistentStore::setAccessScannerSleeptime(size_t val,
                                                          bool useStartTime) {
    LockHolder lh(accessScanner.mutex);

    if (accessScanner.enabled) {
        if (accessScanner.sleeptime != 0) {
            ExecutorPool::get()->cancel(accessScanner.task);
        }

        // store sleeptime in seconds
        accessScanner.sleeptime = val * 60;
        if (accessScanner.sleeptime != 0) {
            ExTask task = new AccessScanner(*this, stats,
<<<<<<< HEAD
                                            Priority::AccessScannerPriority,
                                            accessScanner.sleeptime,
                                            useStartTime);
=======
                                            accessScanner.sleeptime);
>>>>>>> 6403bc0e
            accessScanner.task = ExecutorPool::get()->schedule(task,
                                                               AUXIO_TASK_IDX);
        }
    }
}

void EventuallyPersistentStore::resetAccessScannerStartTime() {
    LockHolder lh(accessScanner.mutex);

    if (accessScanner.enabled) {
        if (accessScanner.sleeptime != 0) {
            ExecutorPool::get()->cancel(accessScanner.task);
            // re-schedule task according to the new task start hour
            ExTask task = new AccessScanner(*this, stats,
<<<<<<< HEAD
                                            Priority::AccessScannerPriority,
                                            accessScanner.sleeptime, true);
=======
                                            accessScanner.sleeptime);
>>>>>>> 6403bc0e
            accessScanner.task = ExecutorPool::get()->schedule(task,
                                                               AUXIO_TASK_IDX);
        }
    }
}

void EventuallyPersistentStore::setAllBloomFilters(bool to) {
    for (VBucketMap::id_type vbid = 0; vbid < vbMap.getSize(); vbid++) {
        RCPtr<VBucket> vb = vbMap.getBucket(vbid);
        if (vb) {
            if (to) {
                vb->setFilterStatus(BFILTER_ENABLED);
            } else {
                vb->setFilterStatus(BFILTER_DISABLED);
            }
        }
    }
}

void EventuallyPersistentStore::visit(VBucketVisitor &visitor)
{
    for (VBucketMap::id_type vbid = 0; vbid < vbMap.getSize(); ++vbid) {
        RCPtr<VBucket> vb = vbMap.getBucket(vbid);
        if (vb) {
            bool wantData = visitor.visitBucket(vb);
            // We could've lost this along the way.
            if (wantData) {
                vb->ht.visit(visitor);
            }
        }
    }
    visitor.complete();
}

EventuallyPersistentStore::Position
EventuallyPersistentStore::pauseResumeVisit(PauseResumeEPStoreVisitor& visitor,
                                            Position& start_pos)
{
    uint16_t vbid = start_pos.vbucket_id;
    for (; vbid < vbMap.getSize(); ++vbid) {
        RCPtr<VBucket> vb = vbMap.getBucket(vbid);
        if (vb) {
            bool paused = !visitor.visit(vbid, vb->ht);
            if (paused) {
                break;
            }
        }
    }

    return EventuallyPersistentStore::Position(vbid);
}

EventuallyPersistentStore::Position
EventuallyPersistentStore::startPosition() const
{
    return EventuallyPersistentStore::Position(0);
}

EventuallyPersistentStore::Position
EventuallyPersistentStore::endPosition() const
{
    return EventuallyPersistentStore::Position(vbMap.getSize());
}

<<<<<<< HEAD
VBCBAdaptor::VBCBAdaptor(EventuallyPersistentStore *s,
                         std::shared_ptr<VBucketVisitor> v,
                         const char *l, const Priority &p, double sleep) :
    GlobalTask(&s->getEPEngine(), p, 0, false), store(s),
=======
VBCBAdaptor::VBCBAdaptor(EventuallyPersistentStore *s, TaskId id,
                         shared_ptr<VBucketVisitor> v,
                         const char *l, double sleep) :
    GlobalTask(&s->getEPEngine(), id, 0, false), store(s),
>>>>>>> 6403bc0e
    visitor(v), label(l), sleepTime(sleep), currentvb(0)
{
    const VBucketFilter &vbFilter = visitor->getVBucketFilter();
    for (auto vbid : store->vbMap.getBuckets()) {
        RCPtr<VBucket> vb = store->vbMap.getBucket(vbid);
        if (vb && vbFilter(vbid)) {
            vbList.push(vbid);
        }
    }
}

bool VBCBAdaptor::run(void) {
    if (!vbList.empty()) {
        currentvb.store(vbList.front());
        RCPtr<VBucket> vb = store->vbMap.getBucket(currentvb);
        if (vb) {
            if (visitor->pauseVisitor()) {
                snooze(sleepTime);
                return true;
            }
            if (visitor->visitBucket(vb)) {
                vb->ht.visit(*visitor);
            }
        }
        vbList.pop();
    }

    bool isdone = vbList.empty();
    if (isdone) {
        visitor->complete();
    }
    return !isdone;
}

VBucketVisitorTask::VBucketVisitorTask(EventuallyPersistentStore *s,
                                       std::shared_ptr<VBucketVisitor> v,
                                       uint16_t sh, const char *l,
                                       double sleep, bool shutdown)
    : GlobalTask(&(s->getEPEngine()), TaskId::VBucketVisitorTask, 0, shutdown),
      store(s), visitor(v), label(l), sleepTime(sleep), currentvb(0),
      shardID(sh) {
    const VBucketFilter &vbFilter = visitor->getVBucketFilter();
    for (auto vbid : store->vbMap.getShard(shardID)->getVBuckets()) {
        RCPtr<VBucket> vb = store->vbMap.getBucket(vbid);
        if (vb && vbFilter(vbid)) {
            vbList.push(vbid);
        }
    }
}

bool VBucketVisitorTask::run() {
    if (!vbList.empty()) {
        currentvb = vbList.front();
        RCPtr<VBucket> vb = store->vbMap.getBucket(currentvb);
        if (vb) {
            if (visitor->pauseVisitor()) {
                snooze(sleepTime);
                return true;
            }
            if (visitor->visitBucket(vb)) {
                vb->ht.visit(*visitor);
            }
        }
        vbList.pop();
    }

    bool isDone = vbList.empty();
    if (isDone) {
        visitor->complete();
    }
    return !isDone;
}

void EventuallyPersistentStore::resetUnderlyingStats(void)
{
    for (size_t i = 0; i < vbMap.shards.size(); i++) {
        KVShard *shard = vbMap.shards[i];
        shard->getRWUnderlying()->resetStats();
        shard->getROUnderlying()->resetStats();
    }

    for (size_t i = 0; i < GlobalTask::allTaskIds.size(); i++) {
        stats.schedulingHisto[i].reset();
        stats.taskRuntimeHisto[i].reset();
    }
}

void EventuallyPersistentStore::addKVStoreStats(ADD_STAT add_stat,
                                                const void* cookie) {
    for (size_t i = 0; i < vbMap.shards.size(); i++) {
        std::stringstream rwPrefix;
        std::stringstream roPrefix;
        rwPrefix << "rw_" << i;
        roPrefix << "ro_" << i;
        vbMap.shards[i]->getRWUnderlying()->addStats(rwPrefix.str(), add_stat,
                                                     cookie);
        vbMap.shards[i]->getROUnderlying()->addStats(roPrefix.str(), add_stat,
                                                     cookie);
    }
}

void EventuallyPersistentStore::addKVStoreTimingStats(ADD_STAT add_stat,
                                                      const void* cookie) {
    for (size_t i = 0; i < vbMap.shards.size(); i++) {
        std::stringstream rwPrefix;
        std::stringstream roPrefix;
        rwPrefix << "rw_" << i;
        roPrefix << "ro_" << i;
        vbMap.shards[i]->getRWUnderlying()->addTimingStats(rwPrefix.str(),
                                                           add_stat,
                                                           cookie);
        vbMap.shards[i]->getROUnderlying()->addTimingStats(roPrefix.str(),
                                                           add_stat,
                                                           cookie);
    }
}

bool EventuallyPersistentStore::getKVStoreStat(const char* name, size_t& value) {
    value = 0;
    bool success = true;
    for (auto* shard : vbMap.shards) {
        size_t per_shard_value;

        success &= shard->getROUnderlying()->getStat(name, per_shard_value);
        value += per_shard_value;

        success &= shard->getRWUnderlying()->getStat(name, per_shard_value);
        value += per_shard_value;
    }
    return success;
}


KVStore *EventuallyPersistentStore::getOneROUnderlying(void) {
    return vbMap.shards[EP_PRIMARY_SHARD]->getROUnderlying();
}

KVStore *EventuallyPersistentStore::getOneRWUnderlying(void) {
    return vbMap.shards[EP_PRIMARY_SHARD]->getRWUnderlying();
}

class Rollback : public RollbackCB {
public:
    Rollback(EventuallyPersistentEngine& e)
        : RollbackCB(), engine(e) {

    }

    void callback(GetValue& val) {
        if (val.getValue() == nullptr) {
            throw std::invalid_argument("Rollback::callback: val is NULL");
        }
        if (dbHandle == nullptr) {
            throw std::logic_error("Rollback::callback: dbHandle is NULL");
        }
        Item *itm = val.getValue();
        RCPtr<VBucket> vb = engine.getVBucket(itm->getVBucketId());
        int bucket_num(0);
        RememberingCallback<GetValue> gcb;
        engine.getEpStore()->getROUnderlying(itm->getVBucketId())->
                                             getWithHeader(dbHandle,
                                                           itm->getKey(),
                                                           itm->getVBucketId(),
                                                           gcb);
        gcb.waitForValue();
        if (gcb.val.getStatus() == ENGINE_SUCCESS) {
            Item *it = gcb.val.getValue();
            if (it->isDeleted()) {
                LockHolder lh = vb->ht.getLockedBucket(it->getKey(),
                        &bucket_num);

                bool ret = vb->ht.unlocked_del(it->getKey(), bucket_num);
                if(!ret) {
                    setStatus(ENGINE_KEY_ENOENT);
                } else {
                    setStatus(ENGINE_SUCCESS);
                }
            } else {
                mutation_type_t mtype = vb->ht.set(*it, it->getCas(),
                                                   true, true,
                                                   engine.getEpStore()->
                                                        getItemEvictionPolicy(),
                                                   INITIAL_NRU_VALUE);
                if (mtype == NOMEM) {
                    setStatus(ENGINE_ENOMEM);
                }
            }
            delete it;
        } else if (gcb.val.getStatus() == ENGINE_KEY_ENOENT) {
            LockHolder lh = vb->ht.getLockedBucket(itm->getKey(), &bucket_num);
            bool ret = vb->ht.unlocked_del(itm->getKey(), bucket_num);
            if (!ret) {
                setStatus(ENGINE_KEY_ENOENT);
            } else {
                setStatus(ENGINE_SUCCESS);
            }
        } else {
            LOG(EXTENSION_LOG_WARNING, "Unexpected Error Status: %d",
                gcb.val.getStatus());
        }
        delete itm;
    }

private:
    EventuallyPersistentEngine& engine;
};

ENGINE_ERROR_CODE
EventuallyPersistentStore::rollback(uint16_t vbid,
                                    uint64_t rollbackSeqno) {
    LockHolder lh(vb_mutexes[vbid], true /*tryLock*/);
    if (!lh.islocked()) {
        return ENGINE_TMPFAIL; // Reschedule a vbucket rollback task.
    }

    RCPtr<VBucket> vb = vbMap.getBucket(vbid);
    uint64_t prevHighSeqno = static_cast<uint64_t>
                                    (vb->checkpointManager.getHighSeqno());
    if (rollbackSeqno != 0) {
        std::shared_ptr<Rollback> cb(new Rollback(engine));
        KVStore* rwUnderlying = vbMap.getShardByVbId(vbid)->getRWUnderlying();
        RollbackResult result = rwUnderlying->rollback(vbid, rollbackSeqno, cb);

        if (result.success) {
            vb->failovers->pruneEntries(result.highSeqno);
            vb->checkpointManager.clear(vb, result.highSeqno);
            vb->setPersistedSnapshot(result.snapStartSeqno, result.snapEndSeqno);
            vb->incrRollbackItemCount(prevHighSeqno - result.highSeqno);
            return ENGINE_SUCCESS;
        }
    }

    if (resetVBucket(vbid)) {
        RCPtr<VBucket> newVb = vbMap.getBucket(vbid);
        newVb->incrRollbackItemCount(prevHighSeqno);
        return ENGINE_SUCCESS;
    }
    return ENGINE_NOT_MY_VBUCKET;
}

void EventuallyPersistentStore::runDefragmenterTask() {
    defragmenterTask->run();
}

bool EventuallyPersistentStore::runAccessScannerTask() {
    return ExecutorPool::get()->wake(accessScanner.task);
}

void EventuallyPersistentStore::runVbStatePersistTask(int vbid) {
    scheduleVBStatePersist(Priority::VBucketPersistLowPriority, vbid);
}

void EventuallyPersistentStore::setCursorDroppingLowerUpperThresholds(
                                                            size_t maxSize) {
    Configuration &config = engine.getConfiguration();
    stats.cursorDroppingLThreshold.store(static_cast<size_t>(maxSize *
                    ((double)(config.getCursorDroppingLowerMark()) / 100)));
    stats.cursorDroppingUThreshold.store(static_cast<size_t>(maxSize *
                    ((double)(config.getCursorDroppingUpperMark()) / 100)));
}

std::ostream& operator<<(std::ostream& os,
                         const EventuallyPersistentStore::Position& pos) {
    os << "vbucket:" << pos.vbucket_id;
    return os;
}<|MERGE_RESOLUTION|>--- conflicted
+++ resolved
@@ -245,11 +245,7 @@
 class PendingOpsNotification : public GlobalTask {
 public:
     PendingOpsNotification(EventuallyPersistentEngine &e, RCPtr<VBucket> &vb) :
-<<<<<<< HEAD
-        GlobalTask(&e, Priority::PendingOpsPriority, 0, false),
-=======
         GlobalTask(&e, TaskId::PendingOpsNotification, 0, false),
->>>>>>> 6403bc0e
         engine(e), vbucket(vb) { }
 
     std::string getDescription() {
@@ -1346,13 +1342,8 @@
             ExTask notifyTask = new PendingOpsNotification(engine, vb);
             ExecutorPool::get()->schedule(notifyTask, NONIO_TASK_IDX);
         }
-<<<<<<< HEAD
-        scheduleVBStatePersist(Priority::VBucketPersistLowPriority, vbid);
+        scheduleVBStatePersist(VBStatePersistTask::Priority::LOW, vbid);
     } else if (vbid < vbMap.getSize()) {
-=======
-        scheduleVBStatePersist(VBStatePersistTask::Priority::LOW, vbid);
-    } else {
->>>>>>> 6403bc0e
         FailoverTable* ft = new FailoverTable(engine.getMaxFailoverEntries());
         KVShard* shard = vbMap.getShardByVbId(vbid);
         std::shared_ptr<Callback<uint16_t> > cb(new NotifyFlusherCB(shard));
@@ -1380,26 +1371,17 @@
         vbMap.setPersistenceSeqno(vbid, 0);
         vbMap.setBucketCreation(vbid, true);
         lh.unlock();
-<<<<<<< HEAD
-        scheduleVBStatePersist(Priority::VBucketPersistHighPriority, vbid);
+        scheduleVBStatePersist(VBStatePersistTask::Priority::HIGH, vbid);
     } else {
         return ENGINE_ERANGE;
-=======
-        scheduleVBStatePersist(VBStatePersistTask::Priority::HIGH, vbid);
->>>>>>> 6403bc0e
     }
     return ENGINE_SUCCESS;
 }
 
 bool EventuallyPersistentStore::scheduleVBSnapshot(VBSnapshotTask::Priority prio) {
     KVShard *shard = NULL;
-<<<<<<< HEAD
-    if (p == Priority::VBucketPersistHighPriority) {
+    if (prio == VBSnapshotTask::Priority::HIGH) {
         for (size_t i = 0; i < vbMap.shards.size(); ++i) {
-=======
-    if (prio == VBSnapshotTask::Priority::HIGH) {
-        for (size_t i = 0; i < vbMap.numShards; ++i) {
->>>>>>> 6403bc0e
             shard = vbMap.shards[i];
             if (shard->setHighPriorityVbSnapshotFlag(true)) {
                 ExTask task = new VBSnapshotTaskHigh(&engine, i, true);
@@ -1544,14 +1526,8 @@
     }
 
     LockHolder lh(compactionLock);
-<<<<<<< HEAD
-    ExTask task = new CompactTask(&engine, Priority::CompactorPriority,
-                                  c, cookie);
+    ExTask task = new CompactTask(&engine, c, cookie);
     compactionTasks.push_back(std::make_pair(c.db_file_id, task));
-=======
-    ExTask task = new CompactVBucketTask(&engine, vbid, c, cookie);
-    compactionTasks.push_back(std::make_pair(vbid, task));
->>>>>>> 6403bc0e
     if (compactionTasks.size() > 1) {
         if ((stats.diskQueueSize > compactionWriteQueueCap &&
             compactionTasks.size() > (vbMap.getNumShards() / 2)) ||
@@ -3804,12 +3780,7 @@
         accessScanner.sleeptime = alogSleepTime * 60;
         if (accessScanner.sleeptime != 0) {
             ExTask task = new AccessScanner(*this, stats,
-<<<<<<< HEAD
-                                            Priority::AccessScannerPriority,
                                             accessScanner.sleeptime, true);
-=======
-                                            accessScanner.sleeptime);
->>>>>>> 6403bc0e
             accessScanner.task = ExecutorPool::get()->schedule(task,
                                                                AUXIO_TASK_IDX);
         } else {
@@ -3845,13 +3816,8 @@
         accessScanner.sleeptime = val * 60;
         if (accessScanner.sleeptime != 0) {
             ExTask task = new AccessScanner(*this, stats,
-<<<<<<< HEAD
-                                            Priority::AccessScannerPriority,
                                             accessScanner.sleeptime,
                                             useStartTime);
-=======
-                                            accessScanner.sleeptime);
->>>>>>> 6403bc0e
             accessScanner.task = ExecutorPool::get()->schedule(task,
                                                                AUXIO_TASK_IDX);
         }
@@ -3866,12 +3832,7 @@
             ExecutorPool::get()->cancel(accessScanner.task);
             // re-schedule task according to the new task start hour
             ExTask task = new AccessScanner(*this, stats,
-<<<<<<< HEAD
-                                            Priority::AccessScannerPriority,
                                             accessScanner.sleeptime, true);
-=======
-                                            accessScanner.sleeptime);
->>>>>>> 6403bc0e
             accessScanner.task = ExecutorPool::get()->schedule(task,
                                                                AUXIO_TASK_IDX);
         }
@@ -3936,17 +3897,10 @@
     return EventuallyPersistentStore::Position(vbMap.getSize());
 }
 
-<<<<<<< HEAD
-VBCBAdaptor::VBCBAdaptor(EventuallyPersistentStore *s,
+VBCBAdaptor::VBCBAdaptor(EventuallyPersistentStore *s, TaskId id,
                          std::shared_ptr<VBucketVisitor> v,
-                         const char *l, const Priority &p, double sleep) :
-    GlobalTask(&s->getEPEngine(), p, 0, false), store(s),
-=======
-VBCBAdaptor::VBCBAdaptor(EventuallyPersistentStore *s, TaskId id,
-                         shared_ptr<VBucketVisitor> v,
                          const char *l, double sleep) :
     GlobalTask(&s->getEPEngine(), id, 0, false), store(s),
->>>>>>> 6403bc0e
     visitor(v), label(l), sleepTime(sleep), currentvb(0)
 {
     const VBucketFilter &vbFilter = visitor->getVBucketFilter();
@@ -4196,7 +4150,7 @@
 }
 
 void EventuallyPersistentStore::runVbStatePersistTask(int vbid) {
-    scheduleVBStatePersist(Priority::VBucketPersistLowPriority, vbid);
+    scheduleVBStatePersist(VBStatePersistTask::Priority::LOW, vbid);
 }
 
 void EventuallyPersistentStore::setCursorDroppingLowerUpperThresholds(
