/* -*- Mode: C++; tab-width: 4; c-basic-offset: 4; indent-tabs-mode: nil -*- */
/*
 *     Copyright 2015 Couchbase, Inc
 *
 *   Licensed under the Apache License, Version 2.0 (the "License");
 *   you may not use this file except in compliance with the License.
 *   You may obtain a copy of the License at
 *
 *       http://www.apache.org/licenses/LICENSE-2.0
 *
 *   Unless required by applicable law or agreed to in writing, software
 *   distributed under the License is distributed on an "AS IS" BASIS,
 *   WITHOUT WARRANTIES OR CONDITIONS OF ANY KIND, either express or implied.
 *   See the License for the specific language governing permissions and
 *   limitations under the License.
 */

#include "config.h"

#include <string.h>
#include <time.h>

#include <fstream>
#include <functional>
#include <iostream>
#include <map>
#include <sstream>
#include <string>
#include <utility>
#include <vector>

#include <phosphor/phosphor.h>

#include "access_scanner.h"
#include "bgfetcher.h"
#include "checkpoint_remover.h"
#include "conflict_resolution.h"
#include "dcp/dcpconnmap.h"
#include "defragmenter.h"
#include "ep.h"
#include "ep_engine.h"
#include "ext_meta_parser.h"
#include "failover-table.h"
#include "flusher.h"
#include "htresizer.h"
#include "kvshard.h"
#include "kvstore.h"
#include "locks.h"
#include "mutation_log.h"
#include "warmup.h"
#include "connmap.h"
#include "replicationthrottle.h"
#include "tapconnmap.h"

class StatsValueChangeListener : public ValueChangedListener {
public:
    StatsValueChangeListener(EPStats& st, EPBucket& str)
        : stats(st), store(str) {
        // EMPTY
    }

    virtual void sizeValueChanged(const std::string &key, size_t value) {
        if (key.compare("max_size") == 0) {
            stats.setMaxDataSize(value);
            store.getEPEngine().getDcpConnMap(). \
                                     updateMaxActiveSnoozingBackfills(value);
            size_t low_wat = static_cast<size_t>
                    (static_cast<double>(value) * stats.mem_low_wat_percent);
            size_t high_wat = static_cast<size_t>
                    (static_cast<double>(value) * stats.mem_high_wat_percent);
            stats.mem_low_wat.store(low_wat);
            stats.mem_high_wat.store(high_wat);
            store.setCursorDroppingLowerUpperThresholds(value);
        } else if (key.compare("mem_low_wat") == 0) {
            stats.mem_low_wat.store(value);
            stats.mem_low_wat_percent.store(
                                    (double)(value) / stats.getMaxDataSize());
        } else if (key.compare("mem_high_wat") == 0) {
            stats.mem_high_wat.store(value);
            stats.mem_high_wat_percent.store(
                                    (double)(value) / stats.getMaxDataSize());
        } else if (key.compare("replication_throttle_threshold") == 0) {
            stats.replicationThrottleThreshold.store(
                                          static_cast<double>(value) / 100.0);
        } else if (key.compare("warmup_min_memory_threshold") == 0) {
            stats.warmupMemUsedCap.store(static_cast<double>(value) / 100.0);
        } else if (key.compare("warmup_min_items_threshold") == 0) {
            stats.warmupNumReadCap.store(static_cast<double>(value) / 100.0);
        } else {
            LOG(EXTENSION_LOG_WARNING,
                "Failed to change value for unknown variable, %s\n",
                key.c_str());
        }
    }

private:
    EPStats& stats;
    EPBucket& store;
};

/**
 * A configuration value changed listener that responds to ep-engine
 * parameter changes by invoking engine-specific methods on
 * configuration change events.
 */
class EPStoreValueChangeListener : public ValueChangedListener {
public:
    EPStoreValueChangeListener(EPBucket& st) : store(st) {
    }

    virtual void sizeValueChanged(const std::string &key, size_t value) {
        if (key.compare("bg_fetch_delay") == 0) {
            store.setBGFetchDelay(static_cast<uint32_t>(value));
        } else if (key.compare("compaction_write_queue_cap") == 0) {
            store.setCompactionWriteQueueCap(value);
        } else if (key.compare("exp_pager_stime") == 0) {
            store.setExpiryPagerSleeptime(value);
        } else if (key.compare("exp_pager_initial_run_time") == 0) {
            store.setExpiryPagerTasktime(value);
        } else if (key.compare("alog_sleep_time") == 0) {
            store.setAccessScannerSleeptime(value, false);
        } else if (key.compare("alog_task_time") == 0) {
            store.resetAccessScannerStartTime();
        } else if (key.compare("mutation_mem_threshold") == 0) {
            double mem_threshold = static_cast<double>(value) / 100;
            StoredValue::setMutationMemoryThreshold(mem_threshold);
        } else if (key.compare("backfill_mem_threshold") == 0) {
            double backfill_threshold = static_cast<double>(value) / 100;
            store.setBackfillMemoryThreshold(backfill_threshold);
        } else if (key.compare("compaction_exp_mem_threshold") == 0) {
            store.setCompactionExpMemThreshold(value);
        } else if (key.compare("replication_throttle_queue_cap") == 0) {
            store.getEPEngine().getReplicationThrottle().setQueueCap(value);
        } else if (key.compare("replication_throttle_cap_pcnt") == 0) {
            store.getEPEngine().getReplicationThrottle().setCapPercent(value);
        } else {
            LOG(EXTENSION_LOG_WARNING,
                "Failed to change value for unknown variable, %s\n",
                key.c_str());
        }
    }

    virtual void booleanValueChanged(const std::string &key, bool value) {
        if (key.compare("access_scanner_enabled") == 0) {
            if (value) {
                store.enableAccessScannerTask();
            } else {
                store.disableAccessScannerTask();
            }
        } else if (key.compare("bfilter_enabled") == 0) {
            store.setAllBloomFilters(value);
        } else if (key.compare("exp_pager_enabled") == 0) {
            if (value) {
                store.enableExpiryPager();
            } else {
                store.disableExpiryPager();
            }
        }
    }

    virtual void floatValueChanged(const std::string &key, float value) {
        if (key.compare("bfilter_residency_threshold") == 0) {
            store.setBfiltersResidencyThreshold(value);
        } else if (key.compare("dcp_min_compression_ratio") == 0) {
            store.getEPEngine().updateDcpMinCompressionRatio(value);
        }
    }

private:
    EPBucket& store;
};

/**
 * Callback class used by EpStore, for adding relevant keys
 * to bloomfilter during compaction.
 */
class BloomFilterCallback : public Callback<uint16_t&, std::string&, bool&> {
public:
    BloomFilterCallback(EPBucket& eps)
        : store(eps) {
    }

    void callback(uint16_t& vbucketId, std::string& key, bool& isDeleted) {
        RCPtr<VBucket> vb = store.getVBucket(vbucketId);
        if (vb) {
            /* Check if a temporary filter has been initialized. If not,
             * initialize it. If initialization fails, throw an exception
             * to the caller and let the caller deal with it.
             */
            bool tempFilterInitialized = vb->isTempFilterAvailable();
            if (!tempFilterInitialized) {
                tempFilterInitialized = initTempFilter(vbucketId);
            }

            if (!tempFilterInitialized) {
                throw std::runtime_error("BloomFilterCallback::callback: Failed "
                    "to initialize temporary filter for vbucket: " +
                    std::to_string(vbucketId));
            }

            if (store.getItemEvictionPolicy() == VALUE_ONLY) {
                /**
                 * VALUE-ONLY EVICTION POLICY
                 * Consider deleted items only.
                 */
                if (isDeleted) {
                    vb->addToTempFilter(key);
                }
            } else {
                /**
                 * FULL EVICTION POLICY
                 * If vbucket's resident ratio is found to be less than
                 * the residency threshold, consider all items, otherwise
                 * consider deleted and non-resident items only.
                 */
                 bool residentRatioLessThanThreshold = vb->isResidentRatioUnderThreshold(
                                                           store.getBfiltersResidencyThreshold(),
                                                           store.getItemEvictionPolicy());
                 if (residentRatioLessThanThreshold) {
                     vb->addToTempFilter(key);
                 } else {
                     if (isDeleted || !store.isMetaDataResident(vb, key)) {
                         vb->addToTempFilter(key);
                     }
                 }
            }
        }
    }

private:
    bool initTempFilter(uint16_t vbucketId);
    EPBucket& store;
};

bool BloomFilterCallback::initTempFilter(uint16_t vbucketId) {
    Configuration& config = store.getEPEngine().getConfiguration();
    RCPtr<VBucket> vb = store.getVBucket(vbucketId);
    if (!vb) {
        return false;
    }

    size_t initial_estimation = config.getBfilterKeyCount();
    size_t estimated_count;
    size_t num_deletes = store.getROUnderlying(vbucketId)->
                                         getNumPersistedDeletes(vbucketId);
    item_eviction_policy_t eviction_policy = store.getItemEvictionPolicy();
    if (eviction_policy == VALUE_ONLY) {
        /**
         * VALUE-ONLY EVICTION POLICY
         * Obtain number of persisted deletes from underlying kvstore.
         * Bloomfilter's estimated_key_count = 1.25 * deletes
         */
        estimated_count = round(1.25 * num_deletes);
    } else {
        /**
         * FULL EVICTION POLICY
         * First determine if the resident ratio of vbucket is less than
         * the threshold from configuration.
         */
        bool residentRatioAlert = vb->isResidentRatioUnderThreshold(
                                          store.getBfiltersResidencyThreshold(),
                                          eviction_policy);

        /**
         * Based on resident ratio against threshold, estimate count.
         *
         * 1. If resident ratio is greater than the threshold:
         * Obtain number of persisted deletes from underlying kvstore.
         * Obtain number of non-resident-items for vbucket.
         * Bloomfilter's estimated_key_count =
         *                              1.25 * (deletes + non-resident)
         *
         * 2. Otherwise:
         * Obtain number of items for vbucket.
         * Bloomfilter's estimated_key_count =
         *                              1.25 * (num_items)
         */

         if (residentRatioAlert) {
             estimated_count = round(1.25 * vb->getNumItems(eviction_policy));
         } else {
             estimated_count = round(1.25 * (num_deletes +
                                      vb->getNumNonResidentItems(eviction_policy)));
         }
    }

    if (estimated_count < initial_estimation) {
        estimated_count = initial_estimation;
    }

    vb->initTempFilter(estimated_count, config.getBfilterFpProb());

    return true;
}

class ExpiredItemsCallback : public Callback<uint16_t&, std::string&, uint64_t&,
                                             time_t&> {
    public:
        ExpiredItemsCallback(EPBucket& store)
            : epstore(store) { }

        void callback(uint16_t& vbid, std::string& key, uint64_t& revSeqno,
                      time_t& startTime) {
            if (epstore.compactionCanExpireItems()) {
                epstore.deleteExpiredItem(vbid, key, startTime, revSeqno,
                                              EXP_BY_COMPACTOR);
            }
        }

    private:
        EPBucket& epstore;
};

class VBucketMemoryDeletionTask : public GlobalTask {
public:
    VBucketMemoryDeletionTask(EventuallyPersistentEngine &eng,
                              RCPtr<VBucket> &vb, double delay) :
                              GlobalTask(&eng,
                              TaskId::VBucketMemoryDeletionTask, delay, true),
                              e(eng), vbucket(vb), vbid(vb->getId()) { }

    std::string getDescription() {
        std::stringstream ss;
        ss << "Removing (dead) vbucket " << vbid << " from memory";
        return ss.str();
    }

    bool run(void) {
        TRACE_EVENT("ep-engine/task", "VBucketMemoryDeletionTask", vbid);
        vbucket->notifyAllPendingConnsFailed(e);
        vbucket->ht.clear();
        vbucket.reset();
        return false;
    }

private:
    EventuallyPersistentEngine &e;
    RCPtr<VBucket> vbucket;
    uint16_t vbid;
};

class PendingOpsNotification : public GlobalTask {
public:
    PendingOpsNotification(EventuallyPersistentEngine &e, RCPtr<VBucket> &vb) :
        GlobalTask(&e, TaskId::PendingOpsNotification, 0, false),
        engine(e), vbucket(vb) { }

    std::string getDescription() {
        std::stringstream ss;
        ss << "Notify pending operations for vbucket " << vbucket->getId();
        return ss.str();
    }

    bool run(void) {
        TRACE_EVENT("ep-engine/task", "PendingOpsNotification",
                     vbucket->getId());
        vbucket->fireAllOps(engine);
        return false;
    }

private:
    EventuallyPersistentEngine &engine;
    RCPtr<VBucket> vbucket;
};

EPBucket::EPBucket(
    EventuallyPersistentEngine &theEngine) :
    engine(theEngine), stats(engine.getEpStats()),
    vbMap(theEngine.getConfiguration(), *this),
    defragmenterTask(NULL),
    bgFetchQueue(0),
    diskFlushAll(false), bgFetchDelay(0),
    backfillMemoryThreshold(0.95),
    statsSnapshotTaskId(0), lastTransTimePerItem(0),
    persistent(true)
{
    cachedResidentRatio.activeRatio.store(0);
    cachedResidentRatio.replicaRatio.store(0);

    Configuration &config = engine.getConfiguration();
    MutationLog *shardlog;
    for (uint16_t i = 0; i < config.getMaxNumShards(); i++) {
        std::stringstream s;
        s << i;
        shardlog = new MutationLog(engine.getConfiguration().getAlogPath() +
                                 "." + s.str(),
                                 engine.getConfiguration().getAlogBlockSize());
        accessLog.push_back(shardlog);
    }


    stats.schedulingHisto = new Histogram<hrtime_t>[GlobalTask::allTaskIds.size()];
    stats.taskRuntimeHisto = new Histogram<hrtime_t>[GlobalTask::allTaskIds.size()];

    for (size_t i = 0; i < GlobalTask::allTaskIds.size(); i++) {
        stats.schedulingHisto[i].reset();
        stats.taskRuntimeHisto[i].reset();
    }

    ExecutorPool::get()->registerTaskable(ObjectRegistry::getCurrentEngine()->getTaskable());

    size_t num_vbs = config.getMaxVbuckets();
<<<<<<< HEAD
    vb_mutexes = new std::mutex[num_vbs];
    schedule_vbstate_persist = new std::atomic<bool>[num_vbs];
    for (size_t i = 0; i < num_vbs; ++i) {
        schedule_vbstate_persist[i] = false;
    }
=======
    vb_mutexes = new Mutex[num_vbs];
>>>>>>> 58acc666

    stats.memOverhead = sizeof(EPBucket);

    if (config.getConflictResolutionType().compare("lww") == 0) {
        conflictResolver.reset(new LastWriteWinsResolution());
    } else {
        conflictResolver.reset(new RevisionSeqnoResolution());
    }

    stats.setMaxDataSize(config.getMaxSize());
    config.addValueChangedListener("max_size",
                                   new StatsValueChangeListener(stats, *this));
    getEPEngine().getDcpConnMap().updateMaxActiveSnoozingBackfills(
                                                        config.getMaxSize());

    stats.mem_low_wat.store(config.getMemLowWat());
    config.addValueChangedListener("mem_low_wat",
                                   new StatsValueChangeListener(stats, *this));
    stats.mem_low_wat_percent.store(
                (double)(stats.mem_low_wat.load()) / stats.getMaxDataSize());

    stats.mem_high_wat.store(config.getMemHighWat());
    config.addValueChangedListener("mem_high_wat",
                                   new StatsValueChangeListener(stats, *this));
    stats.mem_high_wat_percent.store(
                (double)(stats.mem_high_wat.load()) / stats.getMaxDataSize());

    setCursorDroppingLowerUpperThresholds(config.getMaxSize());

    stats.replicationThrottleThreshold.store(static_cast<double>
                                    (config.getReplicationThrottleThreshold())
                                     / 100.0);
    config.addValueChangedListener("replication_throttle_threshold",
                                   new StatsValueChangeListener(stats, *this));

    stats.replicationThrottleWriteQueueCap.store(
                                    config.getReplicationThrottleQueueCap());
    config.addValueChangedListener("replication_throttle_queue_cap",
                                   new EPStoreValueChangeListener(*this));
    config.addValueChangedListener("replication_throttle_cap_pcnt",
                                   new EPStoreValueChangeListener(*this));

    setBGFetchDelay(config.getBgFetchDelay());
    config.addValueChangedListener("bg_fetch_delay",
                                   new EPStoreValueChangeListener(*this));

    stats.warmupMemUsedCap.store(static_cast<double>
                               (config.getWarmupMinMemoryThreshold()) / 100.0);
    config.addValueChangedListener("warmup_min_memory_threshold",
                                   new StatsValueChangeListener(stats, *this));
    stats.warmupNumReadCap.store(static_cast<double>
                                (config.getWarmupMinItemsThreshold()) / 100.0);
    config.addValueChangedListener("warmup_min_items_threshold",
                                   new StatsValueChangeListener(stats, *this));

    double mem_threshold = static_cast<double>
                                      (config.getMutationMemThreshold()) / 100;
    StoredValue::setMutationMemoryThreshold(mem_threshold);
    config.addValueChangedListener("mutation_mem_threshold",
                                   new EPStoreValueChangeListener(*this));

    double backfill_threshold = static_cast<double>
                                      (config.getBackfillMemThreshold()) / 100;
    setBackfillMemoryThreshold(backfill_threshold);
    config.addValueChangedListener("backfill_mem_threshold",
                                   new EPStoreValueChangeListener(*this));

    config.addValueChangedListener("bfilter_enabled",
                                   new EPStoreValueChangeListener(*this));

    bfilterResidencyThreshold = config.getBfilterResidencyThreshold();
    config.addValueChangedListener("bfilter_residency_threshold",
                                   new EPStoreValueChangeListener(*this));

    compactionExpMemThreshold = config.getCompactionExpMemThreshold();
    config.addValueChangedListener("compaction_exp_mem_threshold",
                                   new EPStoreValueChangeListener(*this));

    compactionWriteQueueCap = config.getCompactionWriteQueueCap();
    config.addValueChangedListener("compaction_write_queue_cap",
                                   new EPStoreValueChangeListener(*this));

    config.addValueChangedListener("dcp_min_compression_ratio",
                                   new EPStoreValueChangeListener(*this));

    const std::string &policy = config.getItemEvictionPolicy();
    if (policy.compare("value_only") == 0) {
        eviction_policy = VALUE_ONLY;
    } else {
        eviction_policy = FULL_EVICTION;
    }

    warmupTask = new Warmup(*this, config);
}

bool EPBucket::initialize() {
    // We should nuke everything unless we want warmup
    Configuration &config = engine.getConfiguration();
    if (!config.isWarmup()) {
        reset();
    }

    if (!startFlusher()) {
        LOG(EXTENSION_LOG_WARNING,
            "FATAL: Failed to create and start flushers");
        return false;
    }
    if (!startBgFetcher()) {
        LOG(EXTENSION_LOG_WARNING,
           "FATAL: Failed to create and start bgfetchers");
        return false;
    }

    warmupTask->start();

    itmpTask = new ItemPager(&engine, stats);
    ExecutorPool::get()->schedule(itmpTask, NONIO_TASK_IDX);

    LockHolder elh(expiryPager.mutex);
    expiryPager.enabled = config.isExpPagerEnabled();
    elh.unlock();

    size_t expiryPagerSleeptime = config.getExpPagerStime();
    setExpiryPagerSleeptime(expiryPagerSleeptime);
    config.addValueChangedListener("exp_pager_stime",
                                   new EPStoreValueChangeListener(*this));
    config.addValueChangedListener("exp_pager_enabled",
                                   new EPStoreValueChangeListener(*this));
    config.addValueChangedListener("exp_pager_initial_run_time",
                                   new EPStoreValueChangeListener(*this));

    ExTask htrTask = new HashtableResizerTask(this, 10);
    ExecutorPool::get()->schedule(htrTask, NONIO_TASK_IDX);

    size_t checkpointRemoverInterval = config.getChkRemoverStime();
    chkTask = new ClosedUnrefCheckpointRemoverTask(&engine, stats,
                                                   checkpointRemoverInterval);
    ExecutorPool::get()->schedule(chkTask, NONIO_TASK_IDX);

    ExTask workloadMonitorTask = new WorkLoadMonitor(&engine, false);
    ExecutorPool::get()->schedule(workloadMonitorTask, NONIO_TASK_IDX);

#if HAVE_JEMALLOC
    /* Only create the defragmenter task if we have an underlying memory
     * allocator which can facilitate defragmenting memory.
     */
    defragmenterTask = new DefragmenterTask(&engine, stats);
    ExecutorPool::get()->schedule(defragmenterTask, NONIO_TASK_IDX);
#endif

    return true;
}

void EPBucket::deinitialize() {
    stopWarmup();
    stopBgFetcher();
    ExecutorPool::get()->stopTaskGroup(engine.getTaskable().getGID(),
                                       NONIO_TASK_IDX, stats.forceShutdown);

    ExecutorPool::get()->cancel(statsSnapshotTaskId);

    LockHolder lh(accessScanner.mutex);
    ExecutorPool::get()->cancel(accessScanner.task);
    lh.unlock();

    stopFlusher();

    ExecutorPool::get()->unregisterTaskable(engine.getTaskable(),
                                            stats.forceShutdown);
}

EPBucket::~EPBucket() {
    delete [] vb_mutexes;
    delete [] stats.schedulingHisto;
    delete [] stats.taskRuntimeHisto;
    delete warmupTask;
    defragmenterTask.reset();

    std::vector<MutationLog*>::iterator it;
    for (it = accessLog.begin(); it != accessLog.end(); it++) {
        delete *it;
    }
}

const Flusher* EPBucket::getFlusher(uint16_t shardId) {
    return vbMap.shards[shardId]->getFlusher();
}

uint16_t EPBucket::getCommitInterval(uint16_t shardId) {
    Flusher *flusher = vbMap.shards[shardId]->getFlusher();
    return flusher->getCommitInterval();
}

uint16_t EPBucket::decrCommitInterval(uint16_t shardId) {
    Flusher *flusher = vbMap.shards[shardId]->getFlusher();
    return flusher->decrCommitInterval();
}

Warmup* EPBucket::getWarmup(void) const {
    return warmupTask;
}

<<<<<<< HEAD
bool EPBucket::startFlusher() {
    for (uint16_t i = 0; i < vbMap.shards.size(); ++i) {
        Flusher *flusher = vbMap.shards[i]->getFlusher();
        flusher->start();
=======
bool EventuallyPersistentStore::startFlusher() {
    for (auto* shard : vbMap.shards) {
        shard->getFlusher()->start();
>>>>>>> 58acc666
    }
    return true;
}

void EPBucket::stopFlusher() {
    for (uint16_t i = 0; i < vbMap.shards.size(); i++) {
        Flusher *flusher = vbMap.shards[i]->getFlusher();
        LOG(EXTENSION_LOG_NOTICE, "Attempting to stop the flusher for "
            "shard:%" PRIu16, i);
        bool rv = flusher->stop(stats.forceShutdown);
        if (rv && !stats.forceShutdown) {
            flusher->wait();
        }
    }
}

bool EPBucket::pauseFlusher() {
    bool rv = true;
    for (uint16_t i = 0; i < vbMap.shards.size(); i++) {
        Flusher *flusher = vbMap.shards[i]->getFlusher();
        if (!flusher->pause()) {
            LOG(EXTENSION_LOG_WARNING, "Attempted to pause flusher in state "
                "[%s], shard = %d", flusher->stateName(), i);
            rv = false;
        }
    }
    return rv;
}

bool EPBucket::resumeFlusher() {
    bool rv = true;
    for (uint16_t i = 0; i < vbMap.shards.size(); i++) {
        Flusher *flusher = vbMap.shards[i]->getFlusher();
        if (!flusher->resume()) {
            LOG(EXTENSION_LOG_WARNING,
                    "Attempted to resume flusher in state [%s], "
                    "shard = %d", flusher->stateName(), i);
            rv = false;
        }
    }
    return rv;
}

void EPBucket::wakeUpFlusher() {
    if (stats.diskQueueSize.load() == 0) {
        for (uint16_t i = 0; i < vbMap.shards.size(); i++) {
            Flusher *flusher = vbMap.shards[i]->getFlusher();
            flusher->wake();
        }
    }
}

bool EPBucket::startBgFetcher() {
    for (uint16_t i = 0; i < vbMap.shards.size(); i++) {
        BgFetcher *bgfetcher = vbMap.shards[i]->getBgFetcher();
        if (bgfetcher == NULL) {
            LOG(EXTENSION_LOG_WARNING,
                "Failed to start bg fetcher for shard %d", i);
            return false;
        }
        bgfetcher->start();
    }
    return true;
}

void EPBucket::stopBgFetcher() {
    for (uint16_t i = 0; i < vbMap.shards.size(); i++) {
        BgFetcher *bgfetcher = vbMap.shards[i]->getBgFetcher();
        if (multiBGFetchEnabled() && bgfetcher->pendingJob()) {
            LOG(EXTENSION_LOG_WARNING,
                "Shutting down engine while there are still pending data "
                "read for shard %d from database storage", i);
        }
        LOG(EXTENSION_LOG_NOTICE, "Stopping bg fetcher for shard:%" PRIu16, i);
        bgfetcher->stop();
    }
}

void EPBucket::deleteExpiredItem(uint16_t vbid, std::string &key,
                                 time_t startTime, uint64_t revSeqno,
                                 exp_type_t source) {
    RCPtr<VBucket> vb = getVBucket(vbid);
    if (vb) {
        // Obtain reader access to the VB state change lock so that
        // the VB can't switch state whilst we're processing
        ReaderLockHolder rlh(vb->getStateLock());
        if (vb->getState() == vbucket_state_active) {
            int bucket_num(0);
            LockHolder lh = vb->ht.getLockedBucket(key, &bucket_num);
            StoredValue *v = vb->ht.unlocked_find(key, bucket_num, true, false);
            if (v) {
                if (v->isTempNonExistentItem() || v->isTempDeletedItem()) {
                    // This is a temporary item whose background fetch for metadata
                    // has completed.
                    bool deleted = vb->ht.unlocked_del(key, bucket_num);
                    if (!deleted) {
                        throw std::logic_error("EPStore::deleteExpiredItem: "
                                "Failed to delete key '" + key + "' from bucket "
                                + std::to_string(bucket_num));
                    }
                } else if (v->isExpired(startTime) && !v->isDeleted()) {
                    vb->ht.unlocked_softDelete(v, 0, getItemEvictionPolicy());
                    queueDirty(vb, v, &lh, NULL);
                }
            } else {
                if (eviction_policy == FULL_EVICTION) {
                    // Create a temp item and delete and push it
                    // into the checkpoint queue, only if the bloomfilter
                    // predicts that the item may exist on disk.
                    if (vb->maybeKeyExistsInFilter(key)) {
                        add_type_t rv = vb->ht.unlocked_addTempItem(bucket_num, key,
                                                                    eviction_policy);
                        if (rv == ADD_NOMEM) {
                            return;
                        }
                        v = vb->ht.unlocked_find(key, bucket_num, true, false);
                        v->setDeleted();
                        v->setRevSeqno(revSeqno);
                        vb->ht.unlocked_softDelete(v, 0, eviction_policy);
                        queueDirty(vb, v, &lh, NULL);
                    }
                }
            }
            incExpirationStat(vb, source);
        }
    }
}

void EPBucket::deleteExpiredItems(std::list<std::pair<uint16_t,
                                  std::string> > &keys, exp_type_t source) {
    std::list<std::pair<uint16_t, std::string> >::iterator it;
    time_t startTime = ep_real_time();
    for (it = keys.begin(); it != keys.end(); it++) {
        deleteExpiredItem(it->first, it->second, startTime, 0, source);
    }
}

StoredValue *EPBucket::fetchValidValue(RCPtr<VBucket> &vb,
                                       const std::string &key,
                                       int bucket_num,
                                       bool wantDeleted,
                                       bool trackReference,
                                       bool queueExpired) {
    StoredValue *v = vb->ht.unlocked_find(key, bucket_num, wantDeleted,
                                          trackReference);
    if (v && !v->isDeleted() && !v->isTempItem()) {
        // In the deleted case, we ignore expiration time.
        if (v->isExpired(ep_real_time())) {
            if (vb->getState() != vbucket_state_active) {
                return wantDeleted ? v : NULL;
            }

            // queueDirty only allowed on active VB
            if (queueExpired && vb->getState() == vbucket_state_active) {
                incExpirationStat(vb, EXP_BY_ACCESS);
                vb->ht.unlocked_softDelete(v, 0, eviction_policy);
                queueDirty(vb, v, NULL, NULL);
            }
            return wantDeleted ? v : NULL;
        }
    }
    return v;
}

bool EPBucket::isMetaDataResident(RCPtr<VBucket> &vb, const std::string &key) {

    if (!vb) {
        throw std::invalid_argument("EPStore::isMetaDataResident: vb is NULL");
    }

    int bucket_num(0);
    LockHolder lh = vb->ht.getLockedBucket(key, &bucket_num);
    StoredValue *v = vb->ht.unlocked_find(key, bucket_num, false, false);

    if (v && !v->isTempItem()) {
        return true;
    } else {
        return false;
    }
}

protocol_binary_response_status EPBucket::evictKey(const std::string &key,
                                                   uint16_t vbucket,
                                                   const char **msg,
                                                   size_t *msg_size) {
    RCPtr<VBucket> vb = getVBucket(vbucket);
    if (!vb || (vb->getState() != vbucket_state_active)) {
        return PROTOCOL_BINARY_RESPONSE_NOT_MY_VBUCKET;
    }

    int bucket_num(0);
    LockHolder lh = vb->ht.getLockedBucket(key, &bucket_num);
    StoredValue *v = fetchValidValue(vb, key, bucket_num, /*wantDeleted*/ false,
                                     /*trackReference*/ false);

    protocol_binary_response_status rv(PROTOCOL_BINARY_RESPONSE_SUCCESS);

    *msg_size = 0;
    if (v) {
        if (v->isResident()) {
            if (vb->ht.unlocked_ejectItem(v, eviction_policy)) {
                *msg = "Ejected.";

                // Add key to bloom filter incase of full eviction mode
                if (getItemEvictionPolicy() == FULL_EVICTION) {
                    vb->addToFilter(key);
                }
            } else {
                *msg = "Can't eject: Dirty object.";
                rv = PROTOCOL_BINARY_RESPONSE_KEY_EEXISTS;
            }
        } else {
            *msg = "Already ejected.";
        }
    } else {
        if (eviction_policy == VALUE_ONLY) {
            *msg = "Not found.";
            rv = PROTOCOL_BINARY_RESPONSE_KEY_ENOENT;
        } else {
            *msg = "Already ejected.";
        }
    }

    return rv;
}

ENGINE_ERROR_CODE EPBucket::addTempItemForBgFetch(LockHolder &lock,
                                                  int bucket_num,
                                                  const std::string &key,
                                                  RCPtr<VBucket> &vb,
                                                  const void *cookie,
                                                  bool metadataOnly,
                                                  bool isReplication) {

    add_type_t rv = vb->ht.unlocked_addTempItem(bucket_num, key,
                                                eviction_policy,
                                                isReplication);
    switch(rv) {
        case ADD_NOMEM:
            return ENGINE_ENOMEM;
        case ADD_EXISTS:
        case ADD_UNDEL:
        case ADD_SUCCESS:
        case ADD_TMP_AND_BG_FETCH:
            // Since the hashtable bucket is locked, we shouldn't get here
            abort();
        case ADD_BG_FETCH:
            lock.unlock();
            bgFetch(key, vb->getId(), cookie, metadataOnly);
    }
    return ENGINE_EWOULDBLOCK;
}

ENGINE_ERROR_CODE EPBucket::set(Item &itm, const void *cookie) {

    RCPtr<VBucket> vb = getVBucket(itm.getVBucketId());
    if (!vb) {
        ++stats.numNotMyVBuckets;
        return ENGINE_NOT_MY_VBUCKET;
    }

    // Obtain read-lock on VB state to ensure VB state changes are interlocked
    // with this set
    ReaderLockHolder rlh(vb->getStateLock());
    if (vb->getState() == vbucket_state_dead) {
        ++stats.numNotMyVBuckets;
        return ENGINE_NOT_MY_VBUCKET;
    } else if (vb->getState() == vbucket_state_replica) {
        ++stats.numNotMyVBuckets;
        return ENGINE_NOT_MY_VBUCKET;
    } else if (vb->getState() == vbucket_state_pending) {
        if (vb->addPendingOp(cookie)) {
            return ENGINE_EWOULDBLOCK;
        }
    } else if (vb->isTakeoverBackedUp()) {
        LOG(EXTENSION_LOG_DEBUG, "(vb %u) Returned TMPFAIL to a set op"
                ", becuase takeover is lagging", vb->getId());
        return ENGINE_TMPFAIL;
    }

    bool cas_op = (itm.getCas() != 0);
    int bucket_num(0);
    LockHolder lh = vb->ht.getLockedBucket(itm.getKey(), &bucket_num);
    StoredValue *v = vb->ht.unlocked_find(itm.getKey(), bucket_num,
                                          /*wantsDeleted*/true,
                                          /*trackReference*/false);
    if (v && v->isLocked(ep_current_time()) &&
        (vb->getState() == vbucket_state_replica ||
         vb->getState() == vbucket_state_pending)) {
        v->unlock();
    }

    bool maybeKeyExists = true;
    // If we didn't find a valid item, check Bloomfilter's prediction if in
    // full eviction policy and for a CAS operation.
    if ((v == nullptr || v->isTempInitialItem()) &&
        (eviction_policy == FULL_EVICTION) &&
        (itm.getCas() != 0)) {
        // Check Bloomfilter's prediction
        if (!vb->maybeKeyExistsInFilter(itm.getKey())) {
            maybeKeyExists = false;
        }
    }

    mutation_type_t mtype = vb->ht.unlocked_set(v, itm, itm.getCas(), true, false,
                                                eviction_policy,
                                                maybeKeyExists);

    uint64_t seqno = 0;
    ENGINE_ERROR_CODE ret = ENGINE_SUCCESS;
    switch (mtype) {
    case NOMEM:
        ret = ENGINE_ENOMEM;
        break;
    case INVALID_CAS:
    case IS_LOCKED:
        ret = ENGINE_KEY_EEXISTS;
        break;
    case NOT_FOUND:
        if (cas_op) {
            ret = ENGINE_KEY_ENOENT;
            break;
        }
        // FALLTHROUGH
    case WAS_DIRTY:
        // Even if the item was dirty, push it into the vbucket's open
        // checkpoint.
    case WAS_CLEAN:
        // We keep lh held as we need to do v->getCas()
        queueDirty(vb, v, nullptr, &seqno);
        itm.setBySeqno(seqno);
        itm.setCas(v->getCas());
        break;
    case NEED_BG_FETCH:
    {   // CAS operation with non-resident item + full eviction.
        if (v) {
            // temp item is already created. Simply schedule a bg fetch job
            lh.unlock();
            bgFetch(itm.getKey(), vb->getId(), cookie, true);
            return ENGINE_EWOULDBLOCK;
        }
        ret = addTempItemForBgFetch(lh, bucket_num, itm.getKey(), vb,
                                    cookie, true);
        break;
    }
    case INVALID_VBUCKET:
        ret = ENGINE_NOT_MY_VBUCKET;
        break;
    }

    return ret;
}

ENGINE_ERROR_CODE EPBucket::add(Item &itm, const void *cookie)
{
    RCPtr<VBucket> vb = getVBucket(itm.getVBucketId());
    if (!vb) {
        ++stats.numNotMyVBuckets;
        return ENGINE_NOT_MY_VBUCKET;
    }

    // Obtain read-lock on VB state to ensure VB state changes are interlocked
    // with this add
    ReaderLockHolder rlh(vb->getStateLock());
    if (vb->getState() == vbucket_state_dead ||
        vb->getState() == vbucket_state_replica) {
        ++stats.numNotMyVBuckets;
        return ENGINE_NOT_MY_VBUCKET;
    } else if (vb->getState() == vbucket_state_pending) {
        if (vb->addPendingOp(cookie)) {
            return ENGINE_EWOULDBLOCK;
        }
    } else if (vb->isTakeoverBackedUp()) {
        LOG(EXTENSION_LOG_DEBUG, "(vb %u) Returned TMPFAIL to a add op"
                ", becuase takeover is lagging", vb->getId());
        return ENGINE_TMPFAIL;
    }

    if (itm.getCas() != 0) {
        // Adding with a cas value doesn't make sense..
        return ENGINE_NOT_STORED;
    }

    int bucket_num(0);
    LockHolder lh = vb->ht.getLockedBucket(itm.getKey(), &bucket_num);
    StoredValue *v = vb->ht.unlocked_find(itm.getKey(), bucket_num, true,
                                          false);

    bool maybeKeyExists = true;
    if ((v == nullptr || v->isTempInitialItem()) &&
        (eviction_policy == FULL_EVICTION)) {
        // Check bloomfilter's prediction
        if (!vb->maybeKeyExistsInFilter(itm.getKey())) {
            maybeKeyExists = false;
        }
    }

    add_type_t atype = vb->ht.unlocked_add(bucket_num, v, itm,
                                           eviction_policy,
                                           /*isDirty*/true,
                                           maybeKeyExists,
                                           /*isReplication*/false);


    Item& it = const_cast<Item&>(itm);
    uint64_t seqno = 0;
    switch (atype) {
    case ADD_NOMEM:
        return ENGINE_ENOMEM;
    case ADD_EXISTS:
        return ENGINE_NOT_STORED;
    case ADD_TMP_AND_BG_FETCH:
        return addTempItemForBgFetch(lh, bucket_num, it.getKey(), vb,
                                     cookie, true);
    case ADD_BG_FETCH:
        lh.unlock();
        bgFetch(it.getKey(), vb->getId(), cookie, true);
        return ENGINE_EWOULDBLOCK;
    case ADD_SUCCESS:
    case ADD_UNDEL:
        // We need to keep lh as we will do v->getCas()
        queueDirty(vb, v, nullptr, &seqno);
        it.setBySeqno(seqno);
        it.setCas(v->getCas());
        break;
    }

    return ENGINE_SUCCESS;
}

ENGINE_ERROR_CODE EPBucket::replace(Item &itm, const void *cookie) {
    RCPtr<VBucket> vb = getVBucket(itm.getVBucketId());
    if (!vb) {
        ++stats.numNotMyVBuckets;
        return ENGINE_NOT_MY_VBUCKET;
    }

    // Obtain read-lock on VB state to ensure VB state changes are interlocked
    // with this replace
    ReaderLockHolder rlh(vb->getStateLock());
    if (vb->getState() == vbucket_state_dead ||
        vb->getState() == vbucket_state_replica) {
        ++stats.numNotMyVBuckets;
        return ENGINE_NOT_MY_VBUCKET;
    } else if (vb->getState() == vbucket_state_pending) {
        if (vb->addPendingOp(cookie)) {
            return ENGINE_EWOULDBLOCK;
        }
    }

    int bucket_num(0);
    LockHolder lh = vb->ht.getLockedBucket(itm.getKey(), &bucket_num);
    StoredValue *v = vb->ht.unlocked_find(itm.getKey(), bucket_num, true,
                                          false);
    if (v) {
        if (v->isDeleted() || v->isTempDeletedItem() ||
            v->isTempNonExistentItem()) {
            return ENGINE_KEY_ENOENT;
        }

        mutation_type_t mtype;
        if (eviction_policy == FULL_EVICTION && v->isTempInitialItem()) {
            mtype = NEED_BG_FETCH;
        } else {
            mtype = vb->ht.unlocked_set(v, itm, 0, true, false, eviction_policy);
        }

        uint64_t seqno = 0;
        ENGINE_ERROR_CODE ret = ENGINE_SUCCESS;
        switch (mtype) {
            case NOMEM:
                ret = ENGINE_ENOMEM;
                break;
            case IS_LOCKED:
                ret = ENGINE_KEY_EEXISTS;
                break;
            case INVALID_CAS:
            case NOT_FOUND:
                ret = ENGINE_NOT_STORED;
                break;
                // FALLTHROUGH
            case WAS_DIRTY:
                // Even if the item was dirty, push it into the vbucket's open
                // checkpoint.
            case WAS_CLEAN:
                // Keep lh as we need to do v->getCas()
                queueDirty(vb, v, nullptr, &seqno);
                itm.setBySeqno(seqno);
                itm.setCas(v->getCas());
                break;
            case NEED_BG_FETCH:
            {
                // temp item is already created. Simply schedule a bg fetch job
                lh.unlock();
                bgFetch(itm.getKey(), vb->getId(), cookie, true);
                ret = ENGINE_EWOULDBLOCK;
                break;
            }
            case INVALID_VBUCKET:
                ret = ENGINE_NOT_MY_VBUCKET;
                break;
        }

        return ret;
    } else {
        if (eviction_policy == VALUE_ONLY) {
            return ENGINE_KEY_ENOENT;
        }

        if (vb->maybeKeyExistsInFilter(itm.getKey())) {
            return addTempItemForBgFetch(lh, bucket_num, itm.getKey(), vb,
                                         cookie, false);
        } else {
            // As bloomfilter predicted that item surely doesn't exist
            // on disk, return ENOENT for replace().
            return ENGINE_KEY_ENOENT;
        }
    }
}

ENGINE_ERROR_CODE EPBucket::addTAPBackfillItem(Item &itm, bool genBySeqno,
                                               ExtendedMetaData *emd) {

    RCPtr<VBucket> vb = getVBucket(itm.getVBucketId());
    if (!vb) {
        ++stats.numNotMyVBuckets;
        return ENGINE_NOT_MY_VBUCKET;
    }

    // Obtain read-lock on VB state to ensure VB state changes are interlocked
    // with this add-tapbackfill
    ReaderLockHolder rlh(vb->getStateLock());
    if (vb->getState() == vbucket_state_dead ||
        vb->getState() == vbucket_state_active) {
        ++stats.numNotMyVBuckets;
        return ENGINE_NOT_MY_VBUCKET;
    }

    //check for the incoming item's CAS validity
    if (!Item::isValidCas(itm.getCas())) {
        return ENGINE_KEY_EEXISTS;
    }

    int bucket_num(0);
    LockHolder lh = vb->ht.getLockedBucket(itm.getKey(), &bucket_num);
    StoredValue *v = vb->ht.unlocked_find(itm.getKey(), bucket_num, true,
                                          false);

    // Note that this function is only called on replica or pending vbuckets.
    if (v && v->isLocked(ep_current_time())) {
        v->unlock();
    }
    mutation_type_t mtype = vb->ht.unlocked_set(v, itm, 0, true, true,
                                                eviction_policy);

    ENGINE_ERROR_CODE ret = ENGINE_SUCCESS;
    switch (mtype) {
    case NOMEM:
        ret = ENGINE_ENOMEM;
        break;
    case INVALID_CAS:
    case IS_LOCKED:
        ret = ENGINE_KEY_EEXISTS;
        break;
    case WAS_DIRTY:
        // FALLTHROUGH, to ensure the bySeqno for the hashTable item is
        // set correctly, and also the sequence numbers are ordered correctly.
        // (MB-14003)
    case NOT_FOUND:
        // FALLTHROUGH
    case WAS_CLEAN:
        vb->setMaxCas(v->getCas());
        tapQueueDirty(*vb, v, lh, NULL,
                      genBySeqno ? GenerateBySeqno::Yes : GenerateBySeqno::No);
        break;
    case INVALID_VBUCKET:
        ret = ENGINE_NOT_MY_VBUCKET;
        break;
    case NEED_BG_FETCH:
        // SET on a non-active vbucket should not require a bg_metadata_fetch.
        abort();
    }

    return ret;
}

<<<<<<< HEAD
void EPBucket::snapshotVBuckets(VBSnapshotTask::Priority prio,
                                uint16_t shardId) {

    class VBucketStateVisitor : public VBucketVisitor {
    public:
        VBucketStateVisitor(VBucketMap &vb_map, uint16_t sid)
            : vbuckets(vb_map), shardId(sid) { }
        bool visitBucket(RCPtr<VBucket> &vb) {
            if (vbuckets.getShardByVbId(vb->getId())->getId() == shardId) {
                snapshot_range_t range;
                vb->getPersistedSnapshot(range);
                std::string failovers = vb->failovers->toJSON();
                uint64_t chkId = vbuckets.getPersistenceCheckpointId(vb->getId());

                vbucket_state vb_state(vb->getState(), chkId, 0,
                                       vb->getHighSeqno(), vb->getPurgeSeqno(),
                                       range.start, range.end, vb->getMaxCas(),
                                       failovers);
                states.insert(std::pair<uint16_t, vbucket_state>(vb->getId(), vb_state));
            }
            return false;
        }

        void visit(StoredValue*) {
            throw std::logic_error("VBucketStateVisitor:visit: Should never be called");
        }

        std::map<uint16_t, vbucket_state> states;

    private:
        VBucketMap &vbuckets;
        uint16_t shardId;
    };

    KVShard *shard = vbMap.shards[shardId];
    if (prio == VBSnapshotTask::Priority::LOW) {
        shard->setLowPriorityVbSnapshotFlag(false);
    } else {
        shard->setHighPriorityVbSnapshotFlag(false);
    }

    VBucketStateVisitor v(vbMap, shard->getId());
    visit(v);
    hrtime_t start = gethrtime();

    const uint16_t snapInterval = shard->getROUnderlying()->getNumVbsPerFile();
    uint16_t currSnapInterval = snapInterval;
    VBStatePersist persistOption = VBStatePersist::VBSTATE_PERSIST_WITHOUT_COMMIT;

    bool success = true;
    vbucket_map_t::reverse_iterator iter = v.states.rbegin();
    for (; iter != v.states.rend(); ++iter) {
        LockHolder lh(vb_mutexes[iter->first], true /*tryLock*/);
        if (!lh.islocked()) {
            continue;
        }
        KVStore *rwUnderlying = getRWUnderlying(iter->first);

        currSnapInterval--;
        if (!currSnapInterval) {
            persistOption = VBStatePersist::VBSTATE_PERSIST_WITH_COMMIT;
        }

        if (!rwUnderlying->snapshotVBucket(iter->first, iter->second,
                                           persistOption)) {
            LOG(EXTENSION_LOG_WARNING,
                    "VBucket snapshot task failed!!! Rescheduling");
            success = false;
            break;
        }

        if (!currSnapInterval) {
            currSnapInterval = snapInterval;
            persistOption = VBStatePersist::VBSTATE_PERSIST_WITHOUT_COMMIT;
        }

        if (prio == VBSnapshotTask::Priority::HIGH) {
            if (vbMap.setBucketCreation(iter->first, false)) {
                LOG(EXTENSION_LOG_INFO, "VBucket %d created", iter->first);
            }
        }
    }

    if (!success) {
        scheduleVBSnapshot(prio, shard->getId());
    } else {
        stats.snapshotVbucketHisto.add((gethrtime() - start) / 1000);
    }
}

bool EPBucket::persistVBState(uint16_t vbid) {
    schedule_vbstate_persist[vbid] = false;

    RCPtr<VBucket> vb = getVBucket(vbid);
    if (!vb) {
        LOG(EXTENSION_LOG_WARNING,
            "VBucket %d not exist!!! vb_state persistence task failed!!!", vbid);
        return false;
    }

    bool inverse = false;
    LockHolder lh(vb_mutexes[vbid], true /*tryLock*/);
    if (!lh.islocked()) {
        if (schedule_vbstate_persist[vbid].compare_exchange_strong(inverse,
                                                                   true)) {
            return true;
        } else {
            return false;
        }
    }

    const hrtime_t start = gethrtime();

    uint64_t chkId = vbMap.getPersistenceCheckpointId(vbid);
    std::string failovers = vb->failovers->toJSON();

    snapshot_range_t range;
    vb->getPersistedSnapshot(range);
    vbucket_state vb_state(vb->getState(), chkId, 0, vb->getHighSeqno(),
                           vb->getPurgeSeqno(), range.start, range.end,
                           vb->getMaxCas(), failovers);

    KVStore *rwUnderlying = getRWUnderlying(vbid);
    if (rwUnderlying->snapshotVBucket(vbid, vb_state,
                                      VBStatePersist::VBSTATE_PERSIST_WITH_COMMIT)) {
        stats.persistVBStateHisto.add((gethrtime() - start) / 1000);

        if (vbMap.setBucketCreation(vbid, false)) {
            LOG(EXTENSION_LOG_INFO, "VBucket %d created", vbid);
        }
    } else {
        LOG(EXTENSION_LOG_WARNING,
            "VBucket %d: vb_state persistence task failed!!! Rescheduling", vbid);

        if (schedule_vbstate_persist[vbid].compare_exchange_strong(inverse,
                                                                   true)) {
            return true;
        } else {
            return false;
        }
    }
    return false;
}

ENGINE_ERROR_CODE EPBucket::setVBucketState(uint16_t vbid, vbucket_state_t to,
                                            bool transfer, bool notify_dcp) {
    TRACE_EVENT("ep-engine/EPBucket", "setVBucketState", vbid);
=======
class KVStatsCallback : public Callback<kvstats_ctx> {
    public:
        KVStatsCallback(EventuallyPersistentStore *store)
            : epstore(store) { }

       void callback(kvstats_ctx &ctx) {
            RCPtr<VBucket> vb = epstore->getVBucket(ctx.vbucket);
            if (vb) {
                vb->fileSpaceUsed = ctx.fileSpaceUsed;
                vb->fileSize = ctx.fileSize;
            }
        }

    private:
        EventuallyPersistentStore *epstore;
};

ENGINE_ERROR_CODE EventuallyPersistentStore::setVBucketState(uint16_t vbid,
                                                           vbucket_state_t to,
                                                           bool transfer,
                                                           bool notify_dcp) {
>>>>>>> 58acc666
    // Lock to prevent a race condition between a failed update and add.
    LockHolder lh(vbsetMutex);
    RCPtr<VBucket> vb = vbMap.getBucket(vbid);
    if (vb && to == vb->getState()) {
        return ENGINE_SUCCESS;
    }

    if (vb) {
        vbucket_state_t oldstate = vb->getState();

        vb->setState(to);

        if (oldstate != to && notify_dcp) {
            bool closeInboundStreams = false;
            if (to == vbucket_state_active && !transfer) {
                /**
                 * Close inbound (passive) streams into the vbucket
                 * only in case of a failover.
                 */
                closeInboundStreams = true;
            }
            engine.getDcpConnMap().vbucketStateChanged(vbid, to,
                                                       closeInboundStreams);
        }

        if (to == vbucket_state_active && oldstate == vbucket_state_replica) {
            /**
             * Update snapshot range when vbucket goes from being a replica
             * to active, to maintain the correct snapshot sequence numbers
             * even in a failover scenario.
             */
            vb->checkpointManager.resetSnapshotRange();
        }

        if (to == vbucket_state_active && !transfer) {
            const snapshot_range_t range = vb->getPersistedSnapshot();
            if (range.end == vbMap.getPersistenceSeqno(vbid)) {
                vb->failovers->createEntry(range.end);
            } else {
                vb->failovers->createEntry(range.start);
            }
        }

        lh.unlock();
        if (oldstate == vbucket_state_pending &&
            to == vbucket_state_active) {
            ExTask notifyTask = new PendingOpsNotification(engine, vb);
            ExecutorPool::get()->schedule(notifyTask, NONIO_TASK_IDX);
        }
        scheduleVBStatePersist(vbid);
    } else if (vbid < vbMap.getSize()) {
        FailoverTable* ft = new FailoverTable(engine.getMaxFailoverEntries());
        KVShard* shard = vbMap.getShardByVbId(vbid);
        std::shared_ptr<Callback<uint16_t> > cb(new NotifyFlusherCB(shard));
        Configuration& config = engine.getConfiguration();
        RCPtr<VBucket> newvb(new VBucket(vbid, to, stats,
                                         engine.getCheckpointConfig(),
                                         shard, 0, 0, 0, ft, cb,
                                         config));

        if (config.isBfilterEnabled()) {
            // Initialize bloom filters upon vbucket creation during
            // bucket creation and rebalance
            newvb->createFilter(config.getBfilterKeyCount(),
                                config.getBfilterFpProb());
        }

        // The first checkpoint for active vbucket should start with id 2.
        uint64_t start_chk_id = (to == vbucket_state_active) ? 2 : 0;
        newvb->checkpointManager.setOpenCheckpointId(start_chk_id);
        if (vbMap.addBucket(newvb) == ENGINE_ERANGE) {
            lh.unlock();
            return ENGINE_ERANGE;
        }
        vbMap.setPersistenceCheckpointId(vbid, 0);
        vbMap.setPersistenceSeqno(vbid, 0);
        vbMap.setBucketCreation(vbid, true);
        lh.unlock();
        scheduleVBStatePersist(vbid);
    } else {
        return ENGINE_ERANGE;
    }
    return ENGINE_SUCCESS;
}

<<<<<<< HEAD
bool EPBucket::scheduleVBSnapshot(VBSnapshotTask::Priority prio) {
    KVShard *shard = NULL;
    if (prio == VBSnapshotTask::Priority::HIGH) {
        for (size_t i = 0; i < vbMap.shards.size(); ++i) {
            shard = vbMap.shards[i];
            if (shard->setHighPriorityVbSnapshotFlag(true)) {
                ExTask task = new VBSnapshotTaskHigh(&engine, i, true);
                ExecutorPool::get()->schedule(task, WRITER_TASK_IDX);
            }
        }
    } else {
        for (size_t i = 0; i < vbMap.shards.size(); ++i) {
            shard = vbMap.shards[i];
            if (shard->setLowPriorityVbSnapshotFlag(true)) {
                ExTask task = new VBSnapshotTaskLow(&engine, i, true);
                ExecutorPool::get()->schedule(task, WRITER_TASK_IDX);
            }
        }
    }
    if (stats.isShutdown) {
        return false;
    }
    return true;
}

void EPBucket::scheduleVBSnapshot(VBSnapshotTask::Priority prio,
                                  uint16_t shardId, bool force) {
    KVShard *shard = vbMap.shards[shardId];
    if (prio == VBSnapshotTask::Priority::HIGH) {
        if (force || shard->setHighPriorityVbSnapshotFlag(true)) {
            ExTask task = new VBSnapshotTaskHigh(&engine, shardId, true);
            ExecutorPool::get()->schedule(task, WRITER_TASK_IDX);
        }
    } else {
        if (force || shard->setLowPriorityVbSnapshotFlag(true)) {
            ExTask task = new VBSnapshotTaskLow(&engine, shardId, true);
            ExecutorPool::get()->schedule(task, WRITER_TASK_IDX);
        }
    }
}

void EPBucket::scheduleVBStatePersist(VBStatePersistTask::Priority priority,
                                      uint16_t vbid) {


    bool inverse = false;
    if (schedule_vbstate_persist[vbid].compare_exchange_strong(inverse, true)) {
=======
void EventuallyPersistentStore::scheduleVBStatePersist() {
    for (auto vbid : vbMap.getBuckets()) {
        scheduleVBStatePersist(vbid);
    }
}

void EventuallyPersistentStore::scheduleVBStatePersist(VBucket::id_type vbid) {
    RCPtr<VBucket> vb = getVBucket(vbid);
>>>>>>> 58acc666

    if (!vb) {
        LOG(EXTENSION_LOG_WARNING,
            "EPStore::scheduleVBStatePersist: vb:%" PRIu16
            " does not not exist. Unable to schedule persistence.", vbid);
        return;
    }

    vb->checkpointManager.queueSetVBState(*vb);
}

bool EPBucket::completeVBucketDeletion(uint16_t vbid, const void* cookie) {
    LockHolder lh(vbsetMutex);

    hrtime_t start_time(gethrtime());
    RCPtr<VBucket> vb = vbMap.getBucket(vbid);
    if (!vb || vb->getState() == vbucket_state_dead ||
         vbMap.isBucketDeletion(vbid)) {
        lh.unlock();
        LockHolder vlh(vb_mutexes[vbid]);
        if (!getRWUnderlying(vbid)->delVBucket(vbid)) {
            return false;
        }
        vbMap.setBucketDeletion(vbid, false);
        vbMap.setBucketCreation(vbid, false);
        vbMap.setPersistenceSeqno(vbid, 0);
        ++stats.vbucketDeletions;
    }

    hrtime_t spent(gethrtime() - start_time);
    hrtime_t wall_time = spent / 1000;
    BlockTimer::log(spent, "disk_vb_del", stats.timingLog);
    stats.diskVBDelHisto.add(wall_time);
    atomic_setIfBigger(stats.vbucketDelMaxWalltime, wall_time);
    stats.vbucketDelTotWalltime.fetch_add(wall_time);
    if (cookie) {
        engine.notifyIOComplete(cookie, ENGINE_SUCCESS);
    }

    return true;
}

void EPBucket::scheduleVBDeletion(RCPtr<VBucket> &vb, const void* cookie,
                                  double delay) {
    ExTask delTask = new VBucketMemoryDeletionTask(engine, vb, delay);
    ExecutorPool::get()->schedule(delTask, NONIO_TASK_IDX);

    if (vbMap.setBucketDeletion(vb->getId(), true)) {
        ExTask task = new VBDeleteTask(&engine, vb->getId(), cookie);
        ExecutorPool::get()->schedule(task, WRITER_TASK_IDX);
    }
}

ENGINE_ERROR_CODE EPBucket::deleteVBucket(uint16_t vbid, const void* c) {
    // Lock to prevent a race condition between a failed update and add
    // (and delete).
    LockHolder lh(vbsetMutex);

    RCPtr<VBucket> vb = vbMap.getBucket(vbid);
    if (!vb) {
        return ENGINE_NOT_MY_VBUCKET;
    }

    vb->setState(vbucket_state_dead);
    engine.getDcpConnMap().vbucketStateChanged(vbid, vbucket_state_dead);
    vbMap.removeBucket(vbid);
    lh.unlock();
    scheduleVBDeletion(vb, c);
    if (c) {
        return ENGINE_EWOULDBLOCK;
    }
    return ENGINE_SUCCESS;
}

ENGINE_ERROR_CODE EPBucket::checkForDBExistence(DBFileId db_file_id) {
    std::string backend = engine.getConfiguration().getBackend();
    if (backend.compare("couchdb") == 0) {
        RCPtr<VBucket> vb = vbMap.getBucket(db_file_id);
        if (!vb) {
            return ENGINE_NOT_MY_VBUCKET;
        }
    } else if (backend.compare("forestdb") == 0) {
        if (db_file_id > (vbMap.getNumShards() - 1)) {
            //TODO: find a better error code
            return ENGINE_EINVAL;
        }
    } else {
        LOG(EXTENSION_LOG_WARNING,
            "Unknown backend specified for db file id: %d", db_file_id);
        return ENGINE_FAILED;
    }

    return ENGINE_SUCCESS;
}

ENGINE_ERROR_CODE EPBucket::scheduleCompaction(uint16_t vbid, compaction_ctx c,
                                               const void *cookie) {
    ENGINE_ERROR_CODE errCode = checkForDBExistence(c.db_file_id);
    if (errCode != ENGINE_SUCCESS) {
        return errCode;
    }

    /* Obtain the vbucket so we can get the previous purge seqno */
    RCPtr<VBucket> vb = vbMap.getBucket(vbid);
    if (!vb) {
        return ENGINE_NOT_MY_VBUCKET;
    }

    /* Update the compaction ctx with the previous purge seqno */
    c.max_purged_seq[vbid] = vb->getPurgeSeqno();

    LockHolder lh(compactionLock);
    ExTask task = new CompactTask(&engine, c, cookie);
    compactionTasks.push_back(std::make_pair(c.db_file_id, task));
    if (compactionTasks.size() > 1) {
        if ((stats.diskQueueSize > compactionWriteQueueCap &&
            compactionTasks.size() > (vbMap.getNumShards() / 2)) ||
            engine.getWorkLoadPolicy().getWorkLoadPattern() == READ_HEAVY) {
            // Snooze a new compaction task.
            // We will wake it up when one of the existing compaction tasks is done.
            task->snooze(60);
        }
    }

    ExecutorPool::get()->schedule(task, WRITER_TASK_IDX);

    LOG(EXTENSION_LOG_DEBUG,
        "Scheduled compaction task %" PRIu64 " on db %d,"
        "purge_before_ts = %" PRIu64 ", purge_before_seq = %" PRIu64
        ", dropdeletes = %d",
        uint64_t(task->getId()),c.db_file_id, c.purge_before_ts,
        c.purge_before_seq, c.drop_deletes);

   return ENGINE_EWOULDBLOCK;
}

uint16_t EPBucket::getDBFileId(const protocol_binary_request_compact_db& req) {
    KVStore *store = vbMap.shards[0]->getROUnderlying();
    return store->getDBFileId(req);
}

void EPBucket::compactInternal(compaction_ctx *ctx) {
    BloomFilterCBPtr filter(new BloomFilterCallback(*this));
    ctx->bloomFilterCallback = filter;

    ExpiredItemsCBPtr expiry(new ExpiredItemsCallback(*this));
    ctx->expiryCallback = expiry;

    KVShard* shard = vbMap.getShardByVbId(ctx->db_file_id);
    KVStore* store = shard->getRWUnderlying();
    bool result = store->compactDB(ctx);

    Configuration& config = getEPEngine().getConfiguration();
    /* Iterate over all the vbucket ids set in max_purged_seq map. If there is an entry
     * in the map for a vbucket id, then it was involved in compaction and thus can
     * be used to update the associated bloom filters and purge sequence numbers
     */
    for (auto& it : ctx->max_purged_seq) {
        const uint16_t vbid = it.first;
        RCPtr<VBucket> vb = getVBucket(vbid);
        if (!vb) {
            continue;
        }

        if (config.isBfilterEnabled() && result) {
            vb->swapFilter();
        } else {
            vb->clearFilter();
        }
        vb->setPurgeSeqno(it.second);
    }
}

bool EPBucket::doCompact(compaction_ctx *ctx, const void *cookie) {
    ENGINE_ERROR_CODE err = ENGINE_SUCCESS;
    StorageProperties storeProp = getStorageProperties();
    bool concWriteCompact = storeProp.hasConcWriteCompact();
    uint16_t vbid = ctx->db_file_id;

    /**
     * Check if the underlying storage engine allows writes concurrently
     * as the database file is being compacted. If not, a lock needs to
     * be held in order to serialize access to the database file between
     * the writer and compactor threads
     */
    if (concWriteCompact == false) {
        RCPtr<VBucket> vb = getVBucket(vbid);
        if (!vb) {
            err = ENGINE_NOT_MY_VBUCKET;
            engine.storeEngineSpecific(cookie, NULL);
            /**
             * Decrement session counter here, as memcached thread wouldn't
             * visit the engine interface in case of a NOT_MY_VB notification
             */
            engine.decrementSessionCtr();
        } else {
            LockHolder lh(vb_mutexes[vbid], true);
            if (!lh.islocked()) {
                return true;
            }

            compactInternal(ctx);
        }
    } else {
        compactInternal(ctx);
    }

    updateCompactionTasks(ctx->db_file_id);

    if (cookie) {
        engine.notifyIOComplete(cookie, err);
    }
    --stats.pendingCompactions;
    return false;
}

void EPBucket::updateCompactionTasks(DBFileId db_file_id) {
    LockHolder lh(compactionLock);
    bool erased = false, woke = false;
    std::list<CompTaskEntry>::iterator it = compactionTasks.begin();
    while (it != compactionTasks.end()) {
        if ((*it).first == db_file_id) {
            it = compactionTasks.erase(it);
            erased = true;
        } else {
            ExTask &task = (*it).second;
            if (task->getState() == TASK_SNOOZED) {
                ExecutorPool::get()->wake(task->getId());
                woke = true;
            }
            ++it;
        }
        if (erased && woke) {
            break;
        }
    }
}

bool EPBucket::resetVBucket(uint16_t vbid) {
    LockHolder lh(vbsetMutex);
    bool rv(false);

    RCPtr<VBucket> vb = vbMap.getBucket(vbid);
    if (vb) {
        vbucket_state_t vbstate = vb->getState();

        vbMap.removeBucket(vbid);
        lh.unlock();

        checkpointCursorInfoList cursors =
                                        vb->checkpointManager.getAllCursors();
        // Delete and recreate the vbucket database file
        scheduleVBDeletion(vb, NULL, 0);
        setVBucketState(vbid, vbstate, false);

        // Copy the all cursors from the old vbucket into the new vbucket
        RCPtr<VBucket> newvb = vbMap.getBucket(vbid);
        newvb->checkpointManager.resetCursors(cursors);

        rv = true;
    }
    return rv;
}

extern "C" {

    typedef struct {
        EventuallyPersistentEngine* engine;
        std::map<std::string, std::string> smap;
    } snapshot_stats_t;

    static void add_stat(const char *key, const uint16_t klen,
                         const char *val, const uint32_t vlen,
                         const void *cookie) {
        if (cookie == nullptr) {
            throw std::invalid_argument("add_stat: cookie is NULL");
        }
        void *ptr = const_cast<void *>(cookie);
        snapshot_stats_t* snap = static_cast<snapshot_stats_t*>(ptr);
        ObjectRegistry::onSwitchThread(snap->engine);

        std::string k(key, klen);
        std::string v(val, vlen);
        snap->smap.insert(std::pair<std::string, std::string>(k, v));
    }
}

void EPBucket::snapshotStats() {
    snapshot_stats_t snap;
    snap.engine = &engine;
    bool rv = engine.getStats(&snap, NULL, 0, add_stat) == ENGINE_SUCCESS &&
              engine.getStats(&snap, "tap", 3, add_stat) == ENGINE_SUCCESS &&
              engine.getStats(&snap, "dcp", 3, add_stat) == ENGINE_SUCCESS;

    if (rv && stats.isShutdown) {
        snap.smap["ep_force_shutdown"] = stats.forceShutdown ?
                                                              "true" : "false";
        std::stringstream ss;
        ss << ep_real_time();
        snap.smap["ep_shutdown_time"] = ss.str();
    }
    getOneRWUnderlying()->snapshotStats(snap.smap);
}

DBFileInfo EPBucket::getFileStats(const void *cookie) {
    uint16_t numShards = vbMap.getNumShards();
    DBFileInfo totalInfo;

    for (uint16_t shardId = 0; shardId < numShards; shardId++) {
        KVStore *store = getRWUnderlyingByShard(shardId);
        DBFileInfo dbInfo = store->getAggrDbFileInfo();
        totalInfo.spaceUsed += dbInfo.spaceUsed;
        totalInfo.fileSize += dbInfo.fileSize;
    }

    return totalInfo;
}


void EPBucket::updateBGStats(const hrtime_t init, const hrtime_t start,
                             const hrtime_t stop) {
    if (stop >= start && start >= init) {
        // skip the measurement if the counter wrapped...
        ++stats.bgNumOperations;
        hrtime_t w = (start - init) / 1000;
        BlockTimer::log(start - init, "bgwait", stats.timingLog);
        stats.bgWaitHisto.add(w);
        stats.bgWait.fetch_add(w);
        atomic_setIfLess(stats.bgMinWait, w);
        atomic_setIfBigger(stats.bgMaxWait, w);

        hrtime_t l = (stop - start) / 1000;
        BlockTimer::log(stop - start, "bgload", stats.timingLog);
        stats.bgLoadHisto.add(l);
        stats.bgLoad.fetch_add(l);
        atomic_setIfLess(stats.bgMinLoad, l);
        atomic_setIfBigger(stats.bgMaxLoad, l);
    }
}

void EPBucket::completeBGFetch(const std::string &key, uint16_t vbucket,
                               const void *cookie, hrtime_t init, bool isMeta) {
    hrtime_t start(gethrtime());
    // Go find the data
    RememberingCallback<GetValue> gcb;
    if (isMeta) {
        gcb.val.setPartial();
    }
    getROUnderlying(vbucket)->get(key, vbucket, gcb);
    gcb.waitForValue();

    // Lock to prevent a race condition between a fetch for restore and delete
    LockHolder lh(vbsetMutex);

    RCPtr<VBucket> vb = getVBucket(vbucket);
    if (vb) {
        VBucketBGFetchItem item{gcb.val, cookie, init, isMeta};
        completeBGFetchForSingleItem(vb, key, start, item);
    } else {
        LOG(EXTENSION_LOG_INFO, "VBucket %d's file was deleted in the middle of"
            " a bg fetch for key %s\n", vbucket, key.c_str());
        engine.notifyIOComplete(cookie, ENGINE_NOT_MY_VBUCKET);
    }

    lh.unlock();

    bgFetchQueue--;

    delete gcb.val.getValue();
}

void EPBucket::completeBGFetchMulti(
                                uint16_t vbId,
                                std::vector<bgfetched_item_t> &fetchedItems,
                                hrtime_t startTime)
{
    RCPtr<VBucket> vb = getVBucket(vbId);
    if (vb) {
        for (const auto& item : fetchedItems) {
            auto& key = item.first;
            auto* fetched_item = item.second;
            completeBGFetchForSingleItem(vb, key, startTime, *fetched_item);
        }
        LOG(EXTENSION_LOG_DEBUG,
            "EP Store completes %" PRIu64 " of batched background fetch "
            "for vBucket = %d endTime = %" PRIu64,
            uint64_t(fetchedItems.size()), vbId, gethrtime()/1000000);
    } else {
        for (const auto& item : fetchedItems) {
            engine.notifyIOComplete(item.second->cookie,
                                    ENGINE_NOT_MY_VBUCKET);
        }
        LOG(EXTENSION_LOG_WARNING,
            "EP Store completes %d of batched background fetch for "
            "for vBucket = %d that is already deleted\n",
            (int)fetchedItems.size(), vbId);

    }
}

void EPBucket::bgFetch(const std::string &key, uint16_t vbucket,
                       const void *cookie, bool isMeta) {
    if (multiBGFetchEnabled()) {
        RCPtr<VBucket> vb = getVBucket(vbucket);
        if (!vb) {
            throw std::invalid_argument("EPStore::bgFetch: vbucket (which is " +
                                        std::to_string(vbucket) +
                                        ") is not present in vbMap");
        }
        KVShard *myShard = vbMap.getShardByVbId(vbucket);

        // schedule to the current batch of background fetch of the given
        // vbucket
        VBucketBGFetchItem * fetchThis = new VBucketBGFetchItem(cookie,
                                                                isMeta);
        size_t bgfetch_size = vb->queueBGFetchItem(key, fetchThis,
                                                   myShard->getBgFetcher());
        myShard->getBgFetcher()->notifyBGEvent();
        LOG(EXTENSION_LOG_DEBUG, "Queued a background fetch, now at %" PRIu64,
            uint64_t(bgfetch_size));
    } else {
        bgFetchQueue++;
        stats.maxRemainingBgJobs = std::max(stats.maxRemainingBgJobs,
                                            bgFetchQueue.load());
        ExecutorPool* iom = ExecutorPool::get();
        ExTask task = new SingleBGFetcherTask(&engine, key, vbucket, cookie,
                                              isMeta, bgFetchDelay, false);
        iom->schedule(task, READER_TASK_IDX);
        LOG(EXTENSION_LOG_DEBUG, "Queued a background fetch, now at %" PRIu64,
            uint64_t(bgFetchQueue.load()));
    }
}

GetValue EPBucket::getInternal(const std::string &key, uint16_t vbucket,
                               const void *cookie, vbucket_state_t allowedState,
                               get_options_t options) {

    vbucket_state_t disallowedState = (allowedState == vbucket_state_active) ?
        vbucket_state_replica : vbucket_state_active;
    RCPtr<VBucket> vb = getVBucket(vbucket);
    if (!vb) {
        ++stats.numNotMyVBuckets;
        return GetValue(NULL, ENGINE_NOT_MY_VBUCKET);
    }

    const bool honorStates = (options & HONOR_STATES);

    ReaderLockHolder rlh(vb->getStateLock());
    if (honorStates) {
        vbucket_state_t vbState = vb->getState();
        if (vbState == vbucket_state_dead) {
            ++stats.numNotMyVBuckets;
            return GetValue(NULL, ENGINE_NOT_MY_VBUCKET);
        } else if (vbState == disallowedState) {
            ++stats.numNotMyVBuckets;
            return GetValue(NULL, ENGINE_NOT_MY_VBUCKET);
        } else if (vbState == vbucket_state_pending) {
            if (vb->addPendingOp(cookie)) {
                return GetValue(NULL, ENGINE_EWOULDBLOCK);
            }
        }
    }

    const bool trackReference = (options & TRACK_REFERENCE);

    int bucket_num(0);
    LockHolder lh = vb->ht.getLockedBucket(key, &bucket_num);
    StoredValue *v = fetchValidValue(vb, key, bucket_num, true,
                                     trackReference);
    if (v) {
        if (v->isDeleted()) {
            GetValue rv;
            return rv;
        }
        if (v->isTempDeletedItem() || v->isTempNonExistentItem()) {
            // Delete a temp non-existent item to ensure that
            // if the get were issued over an item that doesn't
            // exist, then we dont preserve a temp item.
            if (options & DELETE_TEMP) {
                vb->ht.unlocked_del(key, bucket_num);
            }
            GetValue rv;
            return rv;
        }

        // If the value is not resident, wait for it...
        if (!v->isResident()) {
            if (options & QUEUE_BG_FETCH) {
                bgFetch(key, vbucket, cookie);
            }
            return GetValue(NULL, ENGINE_EWOULDBLOCK, v->getBySeqno(),
                            true, v->getNRUValue());
        }

        // Should we hide (return -1) for the items' CAS?
        const bool hide_cas = (options & HIDE_LOCKED_CAS) &&
                              v->isLocked(ep_current_time());
        GetValue rv(v->toItem(hide_cas, vbucket), ENGINE_SUCCESS,
                    v->getBySeqno(), false, v->getNRUValue());
        return rv;
    } else {
        if (eviction_policy == VALUE_ONLY || diskFlushAll) {
            GetValue rv;
            return rv;
        }

        if (vb->maybeKeyExistsInFilter(key)) {
            ENGINE_ERROR_CODE ec = ENGINE_EWOULDBLOCK;
            if (options & QUEUE_BG_FETCH) { // Full eviction and need a bg fetch.
                ec = addTempItemForBgFetch(lh, bucket_num, key, vb,
                                           cookie, false);
            }
            return GetValue(NULL, ec, -1, true);
        } else {
            // As bloomfilter predicted that item surely doesn't exist
            // on disk, return ENONET, for getInternal().
            GetValue rv;
            return rv;
        }
    }
}

GetValue EPBucket::getRandomKey() {
    VBucketMap::id_type max = vbMap.getSize();

    const long start = random() % max;
    long curr = start;
    Item *itm = NULL;

    while (itm == NULL) {
        RCPtr<VBucket> vb = getVBucket(curr++);
        while (!vb || vb->getState() != vbucket_state_active) {
            if (curr == start) {
                return GetValue(NULL, ENGINE_KEY_ENOENT);
            }
            if (curr == max) {
                curr = 0;
            }

            vb = getVBucket(curr++);
        }

        if ((itm = vb->ht.getRandomKey(random())) != NULL) {
            GetValue rv(itm, ENGINE_SUCCESS);
            return rv;
        }

        if (curr == max) {
            curr = 0;
        }

        if (curr == start) {
            return GetValue(NULL, ENGINE_KEY_ENOENT);
        }
        // Search next vbucket
    }

    return GetValue(NULL, ENGINE_KEY_ENOENT);
}


ENGINE_ERROR_CODE EPBucket::getMetaData(const std::string &key,
                                        uint16_t vbucket,
                                        const void *cookie,
                                        ItemMetaData &metadata,
                                        uint32_t &deleted)
{
    (void) cookie;
    RCPtr<VBucket> vb = getVBucket(vbucket);

    if (!vb) {
        ++stats.numNotMyVBuckets;
        return ENGINE_NOT_MY_VBUCKET;
    }

    ReaderLockHolder rlh(vb->getStateLock());
    if (vb->getState() == vbucket_state_dead ||
        vb->getState() == vbucket_state_replica) {
        ++stats.numNotMyVBuckets;
        return ENGINE_NOT_MY_VBUCKET;
    }

    int bucket_num(0);
    deleted = 0;
    LockHolder lh = vb->ht.getLockedBucket(key, &bucket_num);
    StoredValue *v = vb->ht.unlocked_find(key, bucket_num, true,
                                          /*trackReference*/false);

    if (v) {
        stats.numOpsGetMeta++;
        if (v->isTempInitialItem()) { // Need bg meta fetch.
            bgFetch(key, vbucket, cookie, true);
            return ENGINE_EWOULDBLOCK;
        } else if (v->isTempNonExistentItem()) {
            metadata.cas = v->getCas();
            return ENGINE_KEY_ENOENT;
        } else {
            if (v->isTempDeletedItem() || v->isDeleted() ||
                v->isExpired(ep_real_time())) {
                deleted |= GET_META_ITEM_DELETED_FLAG;
            }

            if (v->isLocked(ep_current_time())) {
                metadata.cas = static_cast<uint64_t>(-1);
            } else {
                metadata.cas = v->getCas();
            }
            metadata.flags = v->getFlags();
            metadata.exptime = v->getExptime();
            metadata.revSeqno = v->getRevSeqno();
            return ENGINE_SUCCESS;
        }
    } else {
        // The key wasn't found. However, this may be because it was previously
        // deleted or evicted with the full eviction strategy.
        // So, add a temporary item corresponding to the key to the hash table
        // and schedule a background fetch for its metadata from the persistent
        // store. The item's state will be updated after the fetch completes.
        //
        // Schedule this bgFetch only if the key is predicted to be may-be
        // existent on disk by the bloomfilter.

        if (vb->maybeKeyExistsInFilter(key)) {
            return addTempItemForBgFetch(lh, bucket_num, key, vb, cookie, true);
        } else {
            stats.numOpsGetMeta++;
            return ENGINE_KEY_ENOENT;
        }
    }
}

ENGINE_ERROR_CODE EPBucket::setWithMeta(Item &itm,
                                        uint64_t cas,
                                        uint64_t *seqno,
                                        const void *cookie,
                                        bool force,
                                        bool allowExisting,
                                        bool genBySeqno,
                                        ExtendedMetaData *emd,
                                        bool isReplication)
{
    RCPtr<VBucket> vb = getVBucket(itm.getVBucketId());
    if (!vb) {
        ++stats.numNotMyVBuckets;
        return ENGINE_NOT_MY_VBUCKET;
    }

    ReaderLockHolder rlh(vb->getStateLock());
    if (vb->getState() == vbucket_state_dead) {
        ++stats.numNotMyVBuckets;
        return ENGINE_NOT_MY_VBUCKET;
    } else if (vb->getState() == vbucket_state_replica && !force) {
        ++stats.numNotMyVBuckets;
        return ENGINE_NOT_MY_VBUCKET;
    } else if (vb->getState() == vbucket_state_pending && !force) {
        if (vb->addPendingOp(cookie)) {
            return ENGINE_EWOULDBLOCK;
        }
    } else if (vb->isTakeoverBackedUp()) {
        LOG(EXTENSION_LOG_DEBUG, "(vb %u) Returned TMPFAIL to a setWithMeta op"
                ", becuase takeover is lagging", vb->getId());
        return ENGINE_TMPFAIL;
    }

    //check for the incoming item's CAS validity
    if (!Item::isValidCas(itm.getCas())) {
        return ENGINE_KEY_EEXISTS;
    }

    int bucket_num(0);
    LockHolder lh = vb->ht.getLockedBucket(itm.getKey(), &bucket_num);
    StoredValue *v = vb->ht.unlocked_find(itm.getKey(), bucket_num, true,
                                          false);

    bool maybeKeyExists = true;
    if (!force) {
        if (v)  {
            if (v->isTempInitialItem()) {
                bgFetch(itm.getKey(), itm.getVBucketId(), cookie, true);
                return ENGINE_EWOULDBLOCK;
            }

            if (!conflictResolver->resolve(*v, itm.getMetaData(), false)) {
                ++stats.numOpsSetMetaResolutionFailed;
                return ENGINE_KEY_EEXISTS;
            }
        } else {
            if (vb->maybeKeyExistsInFilter(itm.getKey())) {
                return addTempItemForBgFetch(lh, bucket_num, itm.getKey(), vb,
                                             cookie, true, isReplication);
            } else {
                maybeKeyExists = false;
            }
        }
    } else {
        if (eviction_policy == FULL_EVICTION) {
            // Check Bloomfilter's prediction
            if (!vb->maybeKeyExistsInFilter(itm.getKey())) {
                maybeKeyExists = false;
            }
        }
    }

    if (v && v->isLocked(ep_current_time()) &&
        (vb->getState() == vbucket_state_replica ||
         vb->getState() == vbucket_state_pending)) {
        v->unlock();
    }

    mutation_type_t mtype = vb->ht.unlocked_set(v, itm, cas, allowExisting,
                                                true, eviction_policy,
                                                maybeKeyExists, isReplication);

    ENGINE_ERROR_CODE ret = ENGINE_SUCCESS;
    switch (mtype) {
    case NOMEM:
        ret = ENGINE_ENOMEM;
        break;
    case INVALID_CAS:
    case IS_LOCKED:
        ret = ENGINE_KEY_EEXISTS;
        break;
    case INVALID_VBUCKET:
        ret = ENGINE_NOT_MY_VBUCKET;
        break;
    case WAS_DIRTY:
    case WAS_CLEAN:
        vb->setMaxCasAndTrackDrift(v->getCas());
        queueDirty(vb, v, &lh, seqno,
                   genBySeqno ? GenerateBySeqno::Yes : GenerateBySeqno::No,
                   GenerateCas::No);
        break;
    case NOT_FOUND:
        ret = ENGINE_KEY_ENOENT;
        break;
    case NEED_BG_FETCH:
        {            // CAS operation with non-resident item + full eviction.
            if (v) { // temp item is already created. Simply schedule a
                lh.unlock(); // bg fetch job.
                bgFetch(itm.getKey(), vb->getId(), cookie, true);
                return ENGINE_EWOULDBLOCK;
            }

            ret = addTempItemForBgFetch(lh, bucket_num, itm.getKey(), vb,
                                        cookie, true, isReplication);
        }
    }

    return ret;
}

GetValue EPBucket::getAndUpdateTtl(const std::string &key, uint16_t vbucket,
                                   const void *cookie, time_t exptime)
{
    RCPtr<VBucket> vb = getVBucket(vbucket);
    if (!vb) {
        ++stats.numNotMyVBuckets;
        return GetValue(NULL, ENGINE_NOT_MY_VBUCKET);
    }

    ReaderLockHolder rlh(vb->getStateLock());
    if (vb->getState() == vbucket_state_dead) {
        ++stats.numNotMyVBuckets;
        return GetValue(NULL, ENGINE_NOT_MY_VBUCKET);
    } else if (vb->getState() == vbucket_state_replica) {
        ++stats.numNotMyVBuckets;
        return GetValue(NULL, ENGINE_NOT_MY_VBUCKET);
    } else if (vb->getState() == vbucket_state_pending) {
        if (vb->addPendingOp(cookie)) {
            return GetValue(NULL, ENGINE_EWOULDBLOCK);
        }
    }

    int bucket_num(0);
    LockHolder lh = vb->ht.getLockedBucket(key, &bucket_num);
    StoredValue *v = fetchValidValue(vb, key, bucket_num, true);

    if (v) {
        if (v->isDeleted() || v->isTempDeletedItem() ||
            v->isTempNonExistentItem()) {
            GetValue rv;
            return rv;
        }

        if (!v->isResident()) {
            bgFetch(key, vbucket, cookie);
            return GetValue(NULL, ENGINE_EWOULDBLOCK, v->getBySeqno());
        }
        if (v->isLocked(ep_current_time())) {
            GetValue rv(NULL, ENGINE_KEY_EEXISTS, 0);
            return rv;
        }

        const bool exptime_mutated = exptime != v->getExptime();
        if (exptime_mutated) {
            v->markDirty();
            v->setExptime(exptime);
            v->setRevSeqno(v->getRevSeqno()+1);
        }

        GetValue rv(v->toItem(v->isLocked(ep_current_time()), vbucket),
                    ENGINE_SUCCESS, v->getBySeqno());

        if (exptime_mutated) {
            queueDirty(vb, v, &lh, NULL);
        }

        return rv;
    } else {
        if (eviction_policy == VALUE_ONLY) {
            GetValue rv;
            return rv;
        } else {
            if (vb->maybeKeyExistsInFilter(key)) {
                ENGINE_ERROR_CODE ec = addTempItemForBgFetch(lh, bucket_num,
                                                             key, vb, cookie,
                                                             false);
                return GetValue(NULL, ec, -1, true);
            } else {
                // As bloomfilter predicted that item surely doesn't exist
                // on disk, return ENOENT for getAndUpdateTtl().
                GetValue rv;
                return rv;
            }
        }
    }
}

ENGINE_ERROR_CODE EPBucket::statsVKey(const std::string &key, uint16_t vbucket,
                                      const void *cookie) {
    RCPtr<VBucket> vb = getVBucket(vbucket);
    if (!vb) {
        return ENGINE_NOT_MY_VBUCKET;
    }

    int bucket_num(0);
    LockHolder lh = vb->ht.getLockedBucket(key, &bucket_num);
    StoredValue *v = fetchValidValue(vb, key, bucket_num, true);

    if (v) {
        if (v->isDeleted() || v->isTempDeletedItem() ||
            v->isTempNonExistentItem()) {
            return ENGINE_KEY_ENOENT;
        }
        bgFetchQueue++;
        ExecutorPool* iom = ExecutorPool::get();
        ExTask task = new VKeyStatBGFetchTask(&engine, key, vbucket,
                                           v->getBySeqno(), cookie,
                                           bgFetchDelay, false);
        iom->schedule(task, READER_TASK_IDX);
        return ENGINE_EWOULDBLOCK;
    } else {
        if (eviction_policy == VALUE_ONLY) {
            return ENGINE_KEY_ENOENT;
        } else {
            add_type_t rv = vb->ht.unlocked_addTempItem(bucket_num, key,
                                                        eviction_policy);
            switch(rv) {
            case ADD_NOMEM:
                return ENGINE_ENOMEM;
            case ADD_EXISTS:
            case ADD_UNDEL:
            case ADD_SUCCESS:
            case ADD_TMP_AND_BG_FETCH:
                // Since the hashtable bucket is locked, we shouldn't get here
                abort();
            case ADD_BG_FETCH:
                {
                    ++bgFetchQueue;
                    ExecutorPool* iom = ExecutorPool::get();
                    ExTask task = new VKeyStatBGFetchTask(&engine, key,
                                                          vbucket, -1, cookie,
                                                          bgFetchDelay, false);
                    iom->schedule(task, READER_TASK_IDX);
                }
            }
            return ENGINE_EWOULDBLOCK;
        }
    }
}

void EPBucket::completeStatsVKey(const void* cookie, std::string &key,
                                 uint16_t vbid, uint64_t bySeqNum) {
    RememberingCallback<GetValue> gcb;

    getROUnderlying(vbid)->get(key, vbid, gcb);
    gcb.waitForValue();

    if (eviction_policy == FULL_EVICTION) {
        RCPtr<VBucket> vb = getVBucket(vbid);
        if (vb) {
            int bucket_num(0);
            LockHolder hlh = vb->ht.getLockedBucket(key, &bucket_num);
            StoredValue *v = fetchValidValue(vb, key, bucket_num, true);
            if (v && v->isTempInitialItem()) {
                if (gcb.val.getStatus() == ENGINE_SUCCESS) {
                    v->unlocked_restoreValue(gcb.val.getValue(), vb->ht);
                    if (!v->isResident()) {
                        throw std::logic_error("EPStore::completeStatsVKey: "
                            "storedvalue (which has key " + v->getKey() +
                            ") should be resident after calling restoreValue()");
                    }
                } else if (gcb.val.getStatus() == ENGINE_KEY_ENOENT) {
                    v->setNonExistent();
                } else {
                    // underlying kvstore couldn't fetch requested data
                    // log returned error and notify TMPFAIL to client
                    LOG(EXTENSION_LOG_WARNING,
                        "Failed background fetch for vb=%d "
                        "seq=%" PRId64 " key=%s", vbid, v->getBySeqno(),
                        key.c_str());
                }
            }
        }
    }

    if (gcb.val.getStatus() == ENGINE_SUCCESS) {
        engine.addLookupResult(cookie, gcb.val.getValue());
    } else {
        engine.addLookupResult(cookie, NULL);
    }

    bgFetchQueue--;
    engine.notifyIOComplete(cookie, ENGINE_SUCCESS);
}

GetValue EPBucket::getLocked(const std::string &key, uint16_t vbucket,
                             rel_time_t currentTime, uint32_t lockTimeout,
                             const void *cookie) {
    RCPtr<VBucket> vb = getVBucket(vbucket);
    if (!vb || vb->getState() != vbucket_state_active) {
        ++stats.numNotMyVBuckets;
        return GetValue(NULL, ENGINE_NOT_MY_VBUCKET);
    }

    int bucket_num(0);
    LockHolder lh = vb->ht.getLockedBucket(key, &bucket_num);
    StoredValue *v = fetchValidValue(vb, key, bucket_num, true);

    if (v) {
        if (v->isDeleted() || v->isTempNonExistentItem() ||
            v->isTempDeletedItem()) {
            return GetValue(NULL, ENGINE_KEY_ENOENT);
        }

        // if v is locked return error
        if (v->isLocked(currentTime)) {
            return GetValue(NULL, ENGINE_TMPFAIL);
        }

        // If the value is not resident, wait for it...
        if (!v->isResident()) {
            if (cookie) {
                bgFetch(key, vbucket, cookie);
            }
            return GetValue(NULL, ENGINE_EWOULDBLOCK, -1, true);
        }

        // acquire lock and increment cas value
        v->lock(currentTime + lockTimeout);

        Item *it = v->toItem(false, vbucket);
        it->setCas(vb->nextHLCCas());
        v->setCas(it->getCas());

        return GetValue(it);

    } else {
        // No value found in the hashtable.
        switch (eviction_policy) {
        case VALUE_ONLY:
            return GetValue(NULL, ENGINE_KEY_ENOENT);

        case FULL_EVICTION:
            if (vb->maybeKeyExistsInFilter(key)) {
                ENGINE_ERROR_CODE ec = addTempItemForBgFetch(lh, bucket_num,
                                                             key, vb, cookie,
                                                             false);
                return GetValue(NULL, ec, -1, true);
            } else {
                // As bloomfilter predicted that item surely doesn't exist
                // on disk, return ENOENT for getLocked().
                return GetValue(NULL, ENGINE_KEY_ENOENT);
            }
        default:
            throw std::logic_error("Unknown eviction policy");
        }
    }
}

ENGINE_ERROR_CODE EPBucket::unlockKey(const std::string &key,
                                      uint16_t vbucket,
                                      uint64_t cas,
                                      rel_time_t currentTime)
{

    RCPtr<VBucket> vb = getVBucket(vbucket);
    if (!vb || vb->getState() != vbucket_state_active) {
        ++stats.numNotMyVBuckets;
        return ENGINE_NOT_MY_VBUCKET;
    }

    int bucket_num(0);
    LockHolder lh = vb->ht.getLockedBucket(key, &bucket_num);
    StoredValue *v = fetchValidValue(vb, key, bucket_num, true);

    if (v) {
        if (v->isDeleted() || v->isTempNonExistentItem() ||
            v->isTempDeletedItem()) {
            return ENGINE_KEY_ENOENT;
        }
        if (v->isLocked(currentTime)) {
            if (v->getCas() == cas) {
                v->unlock();
                return ENGINE_SUCCESS;
            }
        }
        return ENGINE_TMPFAIL;
    } else {
        if (eviction_policy == VALUE_ONLY) {
            return ENGINE_KEY_ENOENT;
        } else {
            // With the full eviction, an item's lock is automatically
            // released when the item is evicted from memory. Therefore,
            // we simply return ENGINE_TMPFAIL when we receive unlockKey
            // for an item that is not in memocy cache. Note that we don't
            // spawn any bg fetch job to figure out if an item actually
            // exists in disk or not.
            return ENGINE_TMPFAIL;
        }
    }
}


ENGINE_ERROR_CODE EPBucket::getKeyStats(const std::string &key,
                                        uint16_t vbucket,
                                        const void *cookie,
                                        struct key_stats &kstats,
                                        bool wantsDeleted)
{
    RCPtr<VBucket> vb = getVBucket(vbucket);
    if (!vb) {
        return ENGINE_NOT_MY_VBUCKET;
    }

    int bucket_num(0);
    LockHolder lh = vb->ht.getLockedBucket(key, &bucket_num);
    StoredValue *v = fetchValidValue(vb, key, bucket_num, true);

    if (v) {
        if ((v->isDeleted() && !wantsDeleted) ||
            v->isTempNonExistentItem() || v->isTempDeletedItem()) {
            return ENGINE_KEY_ENOENT;
        }
        if (eviction_policy == FULL_EVICTION && v->isTempInitialItem()) {
            lh.unlock();
            bgFetch(key, vbucket, cookie, true);
            return ENGINE_EWOULDBLOCK;
        }
        kstats.logically_deleted = v->isDeleted();
        kstats.dirty = v->isDirty();
        kstats.exptime = v->getExptime();
        kstats.flags = v->getFlags();
        kstats.cas = v->getCas();
        kstats.vb_state = vb->getState();
        return ENGINE_SUCCESS;
    } else {
        if (eviction_policy == VALUE_ONLY) {
            return ENGINE_KEY_ENOENT;
        } else {
            if (vb->maybeKeyExistsInFilter(key)) {
                return addTempItemForBgFetch(lh, bucket_num, key, vb,
                                             cookie, true);
            } else {
                // If bgFetch were false, or bloomfilter predicted that
                // item surely doesn't exist on disk, return ENOENT for
                // getKeyStats().
                return ENGINE_KEY_ENOENT;
            }
        }
    }
}

std::string EPBucket::validateKey(const std::string &key, uint16_t vbucket,
                                  Item &diskItem) {
    int bucket_num(0);
    RCPtr<VBucket> vb = getVBucket(vbucket);
    LockHolder lh = vb->ht.getLockedBucket(key, &bucket_num);
    StoredValue *v = fetchValidValue(vb, key, bucket_num, true,
                                     false, true);

    if (v) {
        if (v->isDeleted() || v->isTempNonExistentItem() ||
            v->isTempDeletedItem()) {
            return "item_deleted";
        }

        if (diskItem.getFlags() != v->getFlags()) {
            return "flags_mismatch";
        } else if (v->isResident() && memcmp(diskItem.getData(),
                                             v->getValue()->getData(),
                                             diskItem.getNBytes())) {
            return "data_mismatch";
        } else {
            return "valid";
        }
    } else {
        return "item_deleted";
    }

}

ENGINE_ERROR_CODE EPBucket::deleteItem(const std::string &key,
                                       uint64_t *cas,
                                       uint16_t vbucket,
                                       const void *cookie,
                                       bool force,
                                       ItemMetaData *itemMeta,
                                       mutation_descr_t *mutInfo)
{
    RCPtr<VBucket> vb = getVBucket(vbucket);
    if (!vb || (vb->getState() == vbucket_state_dead && !force)) {
        ++stats.numNotMyVBuckets;
        return ENGINE_NOT_MY_VBUCKET;
    } else if (vb->getState() == vbucket_state_replica && !force) {
        ++stats.numNotMyVBuckets;
        return ENGINE_NOT_MY_VBUCKET;
    } else if (vb->getState() == vbucket_state_pending && !force) {
        if (vb->addPendingOp(cookie)) {
            return ENGINE_EWOULDBLOCK;
        }
    } else if (vb->isTakeoverBackedUp()) {
        LOG(EXTENSION_LOG_DEBUG, "(vb %u) Returned TMPFAIL to a delete op"
                ", becuase takeover is lagging", vb->getId());
        return ENGINE_TMPFAIL;
    }

    int bucket_num(0);
    LockHolder lh = vb->ht.getLockedBucket(key, &bucket_num);
    StoredValue *v = vb->ht.unlocked_find(key, bucket_num, true, false);
    if (!v || v->isDeleted() || v->isTempItem()) {
        if (eviction_policy == VALUE_ONLY) {
            return ENGINE_KEY_ENOENT;
        } else { // Full eviction.
            if (!force) {
                if (!v) { // Item might be evicted from cache.
                    if (vb->maybeKeyExistsInFilter(key)) {
                        return addTempItemForBgFetch(lh, bucket_num, key, vb,
                                                     cookie, true);
                    } else {
                        // As bloomfilter predicted that item surely doesn't
                        // exist on disk, return ENOENT for deleteItem().
                        return ENGINE_KEY_ENOENT;
                    }
                } else if (v->isTempInitialItem()) {
                    lh.unlock();
                    bgFetch(key, vbucket, cookie, true);
                    return ENGINE_EWOULDBLOCK;
                } else { // Non-existent or deleted key.
                    if (v->isTempNonExistentItem() || v->isTempDeletedItem()) {
                        // Delete a temp non-existent item to ensure that
                        // if a delete were issued over an item that doesn't
                        // exist, then we don't preserve a temp item.
                        vb->ht.unlocked_del(key, bucket_num);
                    }
                    return ENGINE_KEY_ENOENT;
                }
            } else {
                if (!v) { // Item might be evicted from cache.
                    // Create a temp item and delete it below as it is a
                    // force deletion, only if bloomfilter predicts that
                    // item may exist on disk.
                    if (vb->maybeKeyExistsInFilter(key)) {
                        add_type_t rv = vb->ht.unlocked_addTempItem(
                                                               bucket_num,
                                                               key,
                                                               eviction_policy);
                        if (rv == ADD_NOMEM) {
                            return ENGINE_ENOMEM;
                        }
                        v = vb->ht.unlocked_find(key, bucket_num, true, false);
                        v->setDeleted();
                    } else {
                        return ENGINE_KEY_ENOENT;
                    }
                } else if (v->isTempInitialItem()) {
                    v->setDeleted();
                } else { // Non-existent or deleted key.
                    if (v->isTempNonExistentItem() || v->isTempDeletedItem()) {
                        // Delete a temp non-existent item to ensure that
                        // if a delete were issued over an item that doesn't
                        // exist, then we don't preserve a temp item.
                        vb->ht.unlocked_del(key, bucket_num);
                    }
                    return ENGINE_KEY_ENOENT;
                }
            }
        }
    }

    if (v && v->isLocked(ep_current_time()) &&
        (vb->getState() == vbucket_state_replica ||
         vb->getState() == vbucket_state_pending)) {
        v->unlock();
    }
    mutation_type_t delrv;
    delrv = vb->ht.unlocked_softDelete(v, *cas, eviction_policy);
    if (v && (delrv == NOT_FOUND || delrv == WAS_DIRTY || delrv == WAS_CLEAN)) {
        if (itemMeta != nullptr) {
            itemMeta->revSeqno = v->getRevSeqno();
            itemMeta->cas = v->getCas();
            itemMeta->flags = v->getFlags();
            itemMeta->exptime = v->getExptime();
        }
    }

    uint64_t seqno = 0;
    ENGINE_ERROR_CODE ret = ENGINE_SUCCESS;
    switch (delrv) {
    case NOMEM:
        ret = ENGINE_ENOMEM;
        break;
    case INVALID_VBUCKET:
        ret = ENGINE_NOT_MY_VBUCKET;
        break;
    case INVALID_CAS:
        ret = ENGINE_KEY_EEXISTS;
        break;
    case IS_LOCKED:
        ret = ENGINE_TMPFAIL;
        break;
    case NOT_FOUND:
        ret = ENGINE_KEY_ENOENT;
    case WAS_CLEAN:
    case WAS_DIRTY:
        if (v) {
            // Keep lh as we need to do v->getCas
            queueDirty(vb, v, nullptr, &seqno);
            *cas = v->getCas();
        }

        if (delrv != NOT_FOUND) {
            mutInfo->seqno = seqno;
            mutInfo->vbucket_uuid = vb->failovers->getLatestUUID();
            if (itemMeta != nullptr) {
                itemMeta->cas = v->getCas();
            }
        }
        break;
    case NEED_BG_FETCH:
        // We already figured out if a bg fetch is requred for a full-evicted
        // item above.
        abort();
    }
    return ret;
}

ENGINE_ERROR_CODE EPBucket::deleteWithMeta(const std::string &key,
                                           uint64_t *cas,
                                           uint64_t *seqno,
                                           uint16_t vbucket,
                                           const void *cookie,
                                           bool force,
                                           ItemMetaData *itemMeta,
                                           bool tapBackfill,
                                           bool genBySeqno,
                                           uint64_t bySeqno,
                                           ExtendedMetaData *emd,
                                           bool isReplication)
{
    RCPtr<VBucket> vb = getVBucket(vbucket);

    if (!vb) {
        ++stats.numNotMyVBuckets;
        return ENGINE_NOT_MY_VBUCKET;
    }

    ReaderLockHolder rlh(vb->getStateLock());
    if (vb->getState() == vbucket_state_dead) {
        ++stats.numNotMyVBuckets;
        return ENGINE_NOT_MY_VBUCKET;
    } else if (vb->getState() == vbucket_state_replica && !force) {
        ++stats.numNotMyVBuckets;
        return ENGINE_NOT_MY_VBUCKET;
    } else if (vb->getState() == vbucket_state_pending && !force) {
        if (vb->addPendingOp(cookie)) {
            return ENGINE_EWOULDBLOCK;
        }
    } else if (vb->isTakeoverBackedUp()) {
        LOG(EXTENSION_LOG_DEBUG, "(vb %u) Returned TMPFAIL to a deleteWithMeta "
                "op, because takeover is lagging", vb->getId());
        return ENGINE_TMPFAIL;
    }

    //check for the incoming item's CAS validity
    if (!Item::isValidCas(itemMeta->cas)) {
        return ENGINE_KEY_EEXISTS;
    }

    int bucket_num(0);
    LockHolder lh = vb->ht.getLockedBucket(key, &bucket_num);
    StoredValue *v = vb->ht.unlocked_find(key, bucket_num, true, false);
    if (!force) { // Need conflict resolution.
        if (v)  {
            if (v->isTempInitialItem()) {
                bgFetch(key, vbucket, cookie, true);
                return ENGINE_EWOULDBLOCK;
            }

            if (!conflictResolver->resolve(*v, *itemMeta, true)) {
                ++stats.numOpsDelMetaResolutionFailed;
                return ENGINE_KEY_EEXISTS;
            }
        } else {
            // Item is 1) deleted or not existent in the value eviction case OR
            // 2) deleted or evicted in the full eviction.
            if (vb->maybeKeyExistsInFilter(key)) {
                return addTempItemForBgFetch(lh, bucket_num, key, vb,
                                             cookie, true, isReplication);
            } else {
                // Even though bloomfilter predicted that item doesn't exist
                // on disk, we must put this delete on disk if the cas is valid.
                add_type_t rv = vb->ht.unlocked_addTempItem(bucket_num, key,
                                                            eviction_policy,
                                                            isReplication);
                if (rv == ADD_NOMEM) {
                    return ENGINE_ENOMEM;
                }
                v = vb->ht.unlocked_find(key, bucket_num, true, false);
                v->setDeleted();
            }
        }
    } else {
        if (!v) {
            // We should always try to persist a delete here.
            add_type_t rv = vb->ht.unlocked_addTempItem(bucket_num, key,
                                                        eviction_policy,
                                                        isReplication);
            if (rv == ADD_NOMEM) {
                return ENGINE_ENOMEM;
            }
            v = vb->ht.unlocked_find(key, bucket_num, true, false);
            v->setDeleted();
            v->setCas(*cas);
        } else if (v->isTempInitialItem()) {
            v->setDeleted();
            v->setCas(*cas);
        }
    }

    if (v && v->isLocked(ep_current_time()) &&
        (vb->getState() == vbucket_state_replica ||
         vb->getState() == vbucket_state_pending)) {
        v->unlock();
    }
    mutation_type_t delrv;
    delrv = vb->ht.unlocked_softDelete(v, *cas, *itemMeta,
                                       eviction_policy, true);
    *cas = v ? v->getCas() : 0;

    ENGINE_ERROR_CODE ret = ENGINE_SUCCESS;
    switch (delrv) {
    case NOMEM:
        ret = ENGINE_ENOMEM;
        break;
    case INVALID_VBUCKET:
        ret = ENGINE_NOT_MY_VBUCKET;
        break;
    case INVALID_CAS:
        ret = ENGINE_KEY_EEXISTS;
        break;
    case IS_LOCKED:
        ret = ENGINE_TMPFAIL;
        break;
    case NOT_FOUND:
        ret = ENGINE_KEY_ENOENT;
        break;
    case WAS_DIRTY:
    case WAS_CLEAN:
        if (!genBySeqno) {
            v->setBySeqno(bySeqno);
        }

        vb->setMaxCasAndTrackDrift(v->getCas());

        if (tapBackfill) {
            tapQueueDirty(*vb, v, lh, seqno,
                          genBySeqno ? GenerateBySeqno::Yes : GenerateBySeqno::No);
        } else {
            queueDirty(vb, v, &lh, seqno,
                       genBySeqno ? GenerateBySeqno::Yes : GenerateBySeqno::No,
                       GenerateCas::No);
        }
        break;
    case NEED_BG_FETCH:
        lh.unlock();
        bgFetch(key, vbucket, cookie, true);
        ret = ENGINE_EWOULDBLOCK;
    }

    return ret;
}

void EPBucket::reset() {
    auto buckets = vbMap.getBuckets();
    for (auto vbid : buckets) {
        RCPtr<VBucket> vb = getVBucket(vbid);
        if (vb) {
            LockHolder lh(vb_mutexes[vb->getId()]);
            vb->ht.clear();
            vb->checkpointManager.clear(vb->getState());
            vb->resetStats();
            vb->setPersistedSnapshot(0, 0);
        }
    }

    ++stats.diskQueueSize;
    bool inverse = true;
    flushAllTaskCtx.delayFlushAll.compare_exchange_strong(inverse, false);
    // Waking up (notifying) one flusher is good enough for diskFlushAll
    vbMap.shards[EP_PRIMARY_SHARD]->getFlusher()->notifyFlushEvent();
}

/**
 * Callback invoked after persisting an item from memory to disk.
 *
 * This class exists to create a closure around a few variables within
 * EPBucket::flushOne so that an object can be
 * requeued in case of failure to store in the underlying layer.
 */
class PersistenceCallback : public Callback<mutation_result>,
                            public Callback<int> {
public:

    PersistenceCallback(const queued_item &qi, RCPtr<VBucket> &vb,
                        EPBucket& st, EPStats& s, uint64_t c)
        : queuedItem(qi), vbucket(vb), store(st), stats(s), cas(c) {
        if (!vb) {
            throw std::invalid_argument("PersistenceCallback(): vb is NULL");
        }
    }

    // This callback is invoked for set only.
    void callback(mutation_result &value) {
        if (value.first == 1) {
            int bucket_num(0);
            LockHolder lh = vbucket->ht.getLockedBucket(queuedItem->getKey(),
                                                        &bucket_num);
            StoredValue *v = store.fetchValidValue(vbucket,
                                                   queuedItem->getKey(),
                                                   bucket_num, true, false);
            if (v) {
                if (v->getCas() == cas) {
                    // mark this item clean only if current and stored cas
                    // value match
                    v->markClean();
                }
                if (v->isNewCacheItem()) {
                    if (value.second) {
                        // Insert in value-only or full eviction mode.
                        ++vbucket->opsCreate;
                        vbucket->incrMetaDataDisk(*queuedItem);
                    } else { // Update in full eviction mode.
                        ++vbucket->opsUpdate;
                    }

                    v->setNewCacheItem(false);
                } else { // Update in value-only or full eviction mode.
                    ++vbucket->opsUpdate;
                }
            }

            vbucket->doStatsForFlushing(*queuedItem, queuedItem->size());
            stats.decrDiskQueueSize(1);
            stats.totalPersisted++;
        } else {
            // If the return was 0 here, we're in a bad state because
            // we do not know the rowid of this object.
            if (value.first == 0) {
                int bucket_num(0);
                LockHolder lh = vbucket->ht.getLockedBucket(
                                           queuedItem->getKey(), &bucket_num);
                StoredValue *v = store.fetchValidValue(vbucket,
                                                       queuedItem->getKey(),
                                                       bucket_num, true,
                                                       false);
                if (v) {
                    std::stringstream ss;
                    ss << "Persisting ``" << queuedItem->getKey() << "'' on vb"
                       << queuedItem->getVBucketId() << " (rowid="
                       << v->getBySeqno() << ") returned 0 updates\n";
                    LOG(EXTENSION_LOG_WARNING, "%s", ss.str().c_str());
                } else {
                    LOG(EXTENSION_LOG_WARNING,
                        "Error persisting now missing ``%s'' from vb%d",
                        queuedItem->getKey().c_str(),
                        queuedItem->getVBucketId());
                }

                vbucket->doStatsForFlushing(*queuedItem, queuedItem->size());
                stats.decrDiskQueueSize(1);
            } else {
                std::stringstream ss;
                ss <<
                "Fatal error in persisting SET ``" <<
                queuedItem->getKey() << "'' on vb "
                   << queuedItem->getVBucketId() << "!!! Requeue it...\n";
                LOG(EXTENSION_LOG_WARNING, "%s", ss.str().c_str());
                redirty();
            }
        }
    }

    // This callback is invoked for deletions only.
    //
    // The boolean indicates whether the underlying storage
    // successfully deleted the item.
    void callback(int &value) {
        // > 1 would be bad.  We were only trying to delete one row.
        if (value > 1) {
            throw std::logic_error("PersistenceCallback::callback: value "
                    "(which is " + std::to_string(value) +
                    ") should be <= 1 for deletions");
        }
        // -1 means fail
        // 1 means we deleted one row
        // 0 means we did not delete a row, but did not fail (did not exist)
        if (value >= 0) {
            // We have successfully removed an item from the disk, we
            // may now remove it from the hash table.
            int bucket_num(0);
            LockHolder lh = vbucket->ht.getLockedBucket(queuedItem->getKey(),
                                                        &bucket_num);
            StoredValue *v = store.fetchValidValue(vbucket,
                                                   queuedItem->getKey(),
                                                   bucket_num, true, false);
            // Delete the item in the hash table iff:
            //  1. Item is existent in hashtable, and deleted flag is true
            //  2. rev seqno of queued item matches rev seqno of hash table item
            if (v && v->isDeleted() &&
                (queuedItem->getRevSeqno() == v->getRevSeqno())) {
                bool deleted = vbucket->ht.unlocked_del(queuedItem->getKey(),
                                                        bucket_num);
                if (!deleted) {
                    throw std::logic_error("PersistenceCallback:callback: "
                            "Failed to delete key '" + queuedItem->getKey() +
                            "' from bucket " + std::to_string(bucket_num));
                }

                /**
                 * Deleted items are to be added to the bloomfilter,
                 * in either eviction policy.
                 */
                vbucket->addToFilter(queuedItem->getKey());
            }

            if (value > 0) {
                ++stats.totalPersisted;
                ++vbucket->opsDelete;
            }
            vbucket->doStatsForFlushing(*queuedItem, queuedItem->size());
            stats.decrDiskQueueSize(1);
            vbucket->decrMetaDataDisk(*queuedItem);
        } else {
            std::stringstream ss;
            ss << "Fatal error in persisting DELETE ``" <<
            queuedItem->getKey() << "'' on vb "
               << queuedItem->getVBucketId() << "!!! Requeue it...\n";
            LOG(EXTENSION_LOG_WARNING, "%s", ss.str().c_str());
            redirty();
        }
    }

    RCPtr<VBucket>& getVBucket() {
        return vbucket;
    }

private:

    void redirty() {
        if (store.vbMap.isBucketDeletion(vbucket->getId())) {
            vbucket->doStatsForFlushing(*queuedItem, queuedItem->size());
            stats.decrDiskQueueSize(1);
            return;
        }
        ++stats.flushFailed;
        store.invokeOnLockedStoredValue(queuedItem->getKey(),
                                         queuedItem->getVBucketId(),
                                         &StoredValue::reDirty);
        vbucket->rejectQueue.push(queuedItem);
        ++vbucket->opsReject;
    }

    const queued_item queuedItem;
    RCPtr<VBucket> vbucket;
    EPBucket& store;
    EPStats& stats;
    uint64_t cas;
    DISALLOW_COPY_AND_ASSIGN(PersistenceCallback);
};

bool EPBucket::scheduleFlushAllTask(const void* cookie, time_t when) {
    bool inverse = false;
    if (diskFlushAll.compare_exchange_strong(inverse, true)) {
        flushAllTaskCtx.cookie = cookie;
        flushAllTaskCtx.delayFlushAll.compare_exchange_strong(inverse, true);
        ExTask task = new FlushAllTask(&engine, static_cast<double>(when));
        ExecutorPool::get()->schedule(task, NONIO_TASK_IDX);
        return true;
    } else {
        return false;
    }
}

void EPBucket::setFlushAllComplete() {
    // Notify memcached about flushAll task completion, and
    // set diskFlushall flag to false
    if (flushAllTaskCtx.cookie) {
        engine.notifyIOComplete(flushAllTaskCtx.cookie, ENGINE_SUCCESS);
    }
    bool inverse = false;
    flushAllTaskCtx.delayFlushAll.compare_exchange_strong(inverse, true);
    inverse = true;
    diskFlushAll.compare_exchange_strong(inverse, false);
}

void EPBucket::flushOneDeleteAll() {
    for (VBucketMap::id_type i = 0; i < vbMap.getSize(); ++i) {
        RCPtr<VBucket> vb = getVBucket(i);
        // Reset the vBucket if it's non-null and not already in the middle of
        // being created / destroyed.
        if (vb &&
            !(vbMap.isBucketCreation(i) || vbMap.isBucketDeletion(i))) {
            LockHolder lh(vb_mutexes[vb->getId()]);
            getRWUnderlying(vb->getId())->reset(i);
        }
    }

    stats.decrDiskQueueSize(1);
    setFlushAllComplete();
}

int EPBucket::flushVBucket(uint16_t vbid) {
    KVShard *shard = vbMap.getShardByVbId(vbid);
    if (diskFlushAll && !flushAllTaskCtx.delayFlushAll) {
        if (shard->getId() == EP_PRIMARY_SHARD) {
            flushOneDeleteAll();
        } else {
            // disk flush is pending just return
            return 0;
        }
    }

    int items_flushed = 0;
<<<<<<< HEAD
    hrtime_t flush_start = gethrtime();
=======
    const rel_time_t flush_start = ep_current_time();
>>>>>>> 58acc666

    RCPtr<VBucket> vb = vbMap.getBucket(vbid);
    if (vb) {
        LockHolder lh(vb_mutexes[vbid], true /*tryLock*/);
        if (!lh.islocked()) { // Try another bucket if this one is locked
            return RETRY_FLUSH_VBUCKET; // to avoid blocking flusher
        }

        std::vector<queued_item> items;
        KVStore *rwUnderlying = getRWUnderlying(vbid);

        while (!vb->rejectQueue.empty()) {
            items.push_back(vb->rejectQueue.front());
            vb->rejectQueue.pop();
        }

        // Append any 'backfill' items (mutations added by a TAP stream).
        vb->getBackfillItems(items);

<<<<<<< HEAD
        hrtime_t _begin_ = gethrtime();
        snapshot_range_t range;
        range = vb->checkpointManager.getAllItemsForCursor(cursor, items);
        stats.persistenceCursorGetItemsHisto.add((gethrtime() - _begin_) / 1000);
=======
        // Append all items outstanding for the persistence cursor.
        snapshot_range_t range;
        range = vb->checkpointManager.getAllItemsForCursor(
                CheckpointManager::pCursorName, items);
>>>>>>> 58acc666

        if (!items.empty()) {
            while (!rwUnderlying->begin()) {
                ++stats.beginFailed;
                LOG(EXTENSION_LOG_WARNING, "Failed to start a transaction!!! "
                    "Retry in 1 sec ...");
                sleep(1);
            }
            rwUnderlying->optimizeWrites(items);

            Item *prev = NULL;
            auto vbstate = vb->getVBucketState();
            uint64_t maxSeqno = 0;
            range.start = std::max(range.start, vbstate.lastSnapStart);

            bool mustCheckpointVBState = false;
            std::list<PersistenceCallback*>& pcbs = rwUnderlying->getPersistenceCbList();

            for (const auto& item : items) {

                if (!item->shouldPersist()) {
                    continue;
                }

                if (item->getOperation() == queue_op::set_vbucket_state) {
                    // No actual item explicitly persisted to (this op exists
                    // to ensure a commit occurs with the current vbstate);
                    // flag that we must trigger a snapshot even if there are
                    // no 'real' items in the checkpoint.
                    mustCheckpointVBState = true;

                    // Update maxSeqno to ensure the snap {start,end} range
                    // is correct if no other normal item is included in this
                    // checkpoint.
                    maxSeqno = std::max(maxSeqno, (uint64_t)item->getBySeqno());

                    // Update queuing stats how this item has logically been
                    // processed.
                    stats.decrDiskQueueSize(1);
                    vb->doStatsForFlushing(*item, item->size());

                } else if (!prev || prev->getKey() != item->getKey()) {
                    prev = item.get();
                    ++items_flushed;
                    PersistenceCallback *cb = flushOneDelOrSet(item, vb);
                    if (cb) {
                        pcbs.push_back(cb);
                    }

                    maxSeqno = std::max(maxSeqno, (uint64_t)item->getBySeqno());
                    vbstate.maxCas = std::max(vbstate.maxCas, item->getCas());
                    if (item->isDeleted()) {
                        vbstate.maxDeletedSeqno =
                                std::max(vbstate.maxDeletedSeqno,
                                         item->getRevSeqno());
                    }
                    ++stats.flusher_todo;

                } else {
                    // Item is the same key as the previous[1] one - don't need
                    // to flush to disk.
                    // [1] Previous here really means 'next' - optimizeWrites()
                    //     above has actually re-ordered items such that items
                    //     with the same key are ordered from high->low seqno.
                    //     This means we only write the highest (i.e. newest)
                    //     item for a given key, and discard any duplicate,
                    //     older items.
                    stats.decrDiskQueueSize(1);
                    vb->doStatsForFlushing(*item, item->size());
                }
            }


            {
                ReaderLockHolder rlh(vb->getStateLock());
                if (vb->getState() == vbucket_state_active) {
                    if (maxSeqno) {
                        range.start = maxSeqno;
                        range.end = maxSeqno;
                    }
                }

                // Update VBstate based on the changes we have just made,
                // then tell the rwUnderlying the 'new' state
                // (which will persisted as part of the commit() below).
                vbstate.lastSnapStart = range.start;
                vbstate.lastSnapEnd = range.end;

                // Do we need to trigger a persist of the state?
                // If there are no "real" items to flush, and we encountered
                // a set_vbucket_state meta-item.
                const bool persist = (items_flushed == 0) && mustCheckpointVBState;

<<<<<<< HEAD
                if (rwUnderlying->snapshotVBucket(vb->getId(), vbState,
                                  VBStatePersist::VBSTATE_CACHE_UPDATE_ONLY) != true) {
=======
                KVStatsCallback kvcb(this);
                if (rwUnderlying->snapshotVBucket(vb->getId(), vbstate,
                                                  &kvcb, persist) != true) {
>>>>>>> 58acc666
                    return RETRY_FLUSH_VBUCKET;
                }

                if (vbMap.setBucketCreation(vbid, false)) {
                    LOG(EXTENSION_LOG_INFO, "VBucket %" PRIu16 " created", vbid);
                }
            }

<<<<<<< HEAD
            /* Perform an explicit commit to disk if the commit interval reaches zero.
             * The commit interval varies based on the underlying store. For couchstore,
             * the commit interval is set 1, so a commit is performed on every
             * flushVBucket call. For forestdb, in order to be more optimized for SSDs,
             * a larger commit interval is set, so that there is a bigger batch of
             * writes perfomed. Hence, a commit is not explicitly performed on
             * each flushVBucket call.
             */
            if (decrCommitInterval(shard->getId()) == 0) {
=======
            // Commit all mutations to disk if there is a non-zero number
            // of items to flush, and the commit interval is zero.
            if ((items_flushed > 0) &&
                (decrCommitInterval(shard->getId()) == 0)) {

>>>>>>> 58acc666
                commit(shard->getId());

                // Now the commit is complete, vBucket file must exist.
                if (vbMap.setBucketCreation(vbid, false)) {
                    LOG(EXTENSION_LOG_INFO, "VBucket %" PRIu16 " created", vbid);
                }
            }

            hrtime_t flush_end = gethrtime();
            uint64_t trans_time = (flush_end - flush_start) / 1000000;

            lastTransTimePerItem.store((items_flushed == 0) ? 0 :
                                       static_cast<double>(trans_time) /
                                       static_cast<double>(items_flushed));
            stats.cumulativeFlushTime.fetch_add(trans_time);
            stats.flusher_todo.store(0);
            stats.totalPersistVBState++;

            if (vb->rejectQueue.empty()) {
                vb->setPersistedSnapshot(range.start, range.end);
                uint64_t highSeqno = rwUnderlying->getLastPersistedSeqno(vbid);
                if (highSeqno > 0 &&
                    highSeqno != vbMap.getPersistenceSeqno(vbid)) {
                    vbMap.setPersistenceSeqno(vbid, highSeqno);
                }
            }
        }

        rwUnderlying->pendingTasks();

        if (vb->checkpointManager.getNumCheckpoints() > 1) {
            wakeUpCheckpointRemover();
        }

        if (vb->rejectQueue.empty()) {
            vb->checkpointManager.itemsPersisted();
            uint64_t seqno = vbMap.getPersistenceSeqno(vbid);
            uint64_t chkid = vb->checkpointManager.getPersistenceCursorPreChkId();
            vb->notifyOnPersistence(engine, seqno, true);
            vb->notifyOnPersistence(engine, chkid, false);
            if (chkid > 0 && chkid != vbMap.getPersistenceCheckpointId(vbid)) {
                vbMap.setPersistenceCheckpointId(vbid, chkid);
            }
        } else {
            return RETRY_FLUSH_VBUCKET;
        }
    }

    return items_flushed;
}

void EPBucket::commit(uint16_t shardId) {
    KVStore *rwUnderlying = getRWUnderlyingByShard(shardId);
    std::list<PersistenceCallback *>& pcbs = rwUnderlying->getPersistenceCbList();
    BlockTimer timer(&stats.diskCommitHisto, "disk_commit", stats.timingLog);
    hrtime_t commit_start = gethrtime();

    while (!rwUnderlying->commit()) {
        ++stats.commitFailed;
        LOG(EXTENSION_LOG_WARNING, "Flusher commit failed!!! Retry in "
            "1 sec...\n");
        sleep(1);
    }

    //Update the total items in the case of full eviction
    if (getItemEvictionPolicy() == FULL_EVICTION) {
        std::unordered_set<uint16_t> vbSet;
        for (auto pcbIter : pcbs) {
            PersistenceCallback *pcb = pcbIter;
            RCPtr<VBucket>& vb = pcb->getVBucket();
            uint16_t vbid = vb->getId();
            auto found = vbSet.find(vbid);
            if (found == vbSet.end()) {
                vbSet.insert(vbid);
                KVStore *rwUnderlying = getRWUnderlying(vbid);
                size_t numTotalItems = rwUnderlying->getItemCount(vbid);
                vb->ht.setNumTotalItems(numTotalItems);
            }
        }
    }

    while (!pcbs.empty()) {
         delete pcbs.front();
         pcbs.pop_front();
    }

    ++stats.flusherCommits;
    hrtime_t commit_end = gethrtime();
    uint64_t commit_time = (commit_end - commit_start) / 1000000;
    stats.commit_time.store(commit_time);
    stats.cumulativeCommitTime.fetch_add(commit_time);
}

PersistenceCallback* EPBucket::flushOneDelOrSet(const queued_item &qi,
                                                RCPtr<VBucket> &vb) {

    if (!vb) {
        stats.decrDiskQueueSize(1);
        return NULL;
    }

    int64_t bySeqno = qi->getBySeqno();
    bool deleted = qi->isDeleted();
    rel_time_t queued(qi->getQueuedTime());

    int dirtyAge = ep_current_time() - queued;
    stats.dirtyAgeHisto.add(dirtyAge * 1000000);
    stats.dirtyAge.store(dirtyAge);
    stats.dirtyAgeHighWat.store(std::max(stats.dirtyAge.load(),
                                         stats.dirtyAgeHighWat.load()));

    KVStore *rwUnderlying = getRWUnderlying(qi->getVBucketId());
    if (!deleted) {
        // TODO: Need to separate disk_insert from disk_update because
        // bySeqno doesn't give us that information.
        BlockTimer timer(bySeqno == -1 ?
                         &stats.diskInsertHisto : &stats.diskUpdateHisto,
                         bySeqno == -1 ? "disk_insert" : "disk_update",
                         stats.timingLog);
        PersistenceCallback *cb =
            new PersistenceCallback(qi, vb, *this, stats, qi->getCas());
        rwUnderlying->set(*qi, *cb);
        return cb;
    } else {
        BlockTimer timer(&stats.diskDelHisto, "disk_delete",
                         stats.timingLog);
        PersistenceCallback *cb =
            new PersistenceCallback(qi, vb, *this, stats, 0);
        rwUnderlying->del(*qi, *cb);
        return cb;
    }
}

void EPBucket::queueDirty(RCPtr<VBucket> &vb,
                          StoredValue* v,
                          LockHolder *plh,
                          uint64_t *seqno,
                          const GenerateBySeqno generateBySeqno,
                          const GenerateCas generateCas) {
    if (vb) {
        queued_item qi(v->toItem(false, vb->getId()));

        bool rv = vb->checkpointManager.queueDirty(*vb, qi,
                                                   generateBySeqno, generateCas);
        v->setBySeqno(qi->getBySeqno());

        if (seqno) {
            *seqno = v->getBySeqno();
        }

        if (GenerateCas::Yes == generateCas) {
            v->setCas(qi->getCas());
        }

        if (plh) {
            plh->unlock();
        }

        if (rv) {
            KVShard* shard = vbMap.getShardByVbId(vb->getId());
            shard->getFlusher()->notifyFlushEvent();
        }

        // Now notify replication
        engine.getTapConnMap().notifyVBConnections(vb->getId());
        engine.getDcpConnMap().notifyVBConnections(vb->getId(),
                                                   qi->getBySeqno());
    }
}

<<<<<<< HEAD
void EPBucket::tapQueueDirty(RCPtr<VBucket> &vb,
                             StoredValue* v,
                             LockHolder& plh,
                             uint64_t *seqno,
                             const GenerateBySeqno generateBySeqno) {
    if (vb) {
        queued_item qi(v->toItem(false, vb->getId()));
=======
void EventuallyPersistentStore::tapQueueDirty(VBucket &vb,
                                              StoredValue* v,
                                              LockHolder& plh,
                                              uint64_t *seqno,
                                              const GenerateBySeqno generateBySeqno) {
    queued_item qi(v->toItem(false, vb.getId()));
>>>>>>> 58acc666

    bool queued = vb.queueBackfillItem(qi, generateBySeqno);

    v->setBySeqno(qi->getBySeqno());

    /* During backfill on a TAP receiver we need to update the snapshot
       range in the checkpoint. Has to be done here because in case of TAP
       backfill, above, we use vb.queueBackfillItem() instead of
       vb.checkpointManager.queueDirty() */
    if (GenerateBySeqno::Yes == generateBySeqno) {
        vb.checkpointManager.resetSnapshotRange();
    }

    if (seqno) {
        *seqno = v->getBySeqno();
    }

    plh.unlock();

    if (queued) {
        KVShard* shard = vbMap.getShardByVbId(vb.getId());
        shard->getFlusher()->notifyFlushEvent();
    }
}

std::vector<vbucket_state *> EPBucket::loadVBucketState()
{
    return getOneROUnderlying()->listPersistedVbuckets();
}

<<<<<<< HEAD
void EPBucket::warmupCompleted() {
    // Run the vbucket state snapshot job once after the warmup
    scheduleVBSnapshot(VBSnapshotTask::Priority::HIGH);
=======
void EventuallyPersistentStore::warmupCompleted() {
    // Snapshot VBucket state after warmup to ensure Failover table is
    // persisted.
    scheduleVBStatePersist();
>>>>>>> 58acc666

    if (engine.getConfiguration().getAlogPath().length() > 0) {

        if (engine.getConfiguration().isAccessScannerEnabled()) {
            LockHolder lh(accessScanner.mutex);
            accessScanner.enabled = true;
            lh.unlock();
            LOG(EXTENSION_LOG_NOTICE, "Access Scanner task enabled");
            size_t smin = engine.getConfiguration().getAlogSleepTime();
            setAccessScannerSleeptime(smin, true);
        } else {
            LockHolder lh(accessScanner.mutex);
            accessScanner.enabled = false;
            LOG(EXTENSION_LOG_NOTICE, "Access Scanner task disabled");
        }

        Configuration &config = engine.getConfiguration();
        config.addValueChangedListener("access_scanner_enabled",
                                       new EPStoreValueChangeListener(*this));
        config.addValueChangedListener("alog_sleep_time",
                                       new EPStoreValueChangeListener(*this));
        config.addValueChangedListener("alog_task_time",
                                       new EPStoreValueChangeListener(*this));
    }

    // "0" sleep_time means that the first snapshot task will be executed
    // right after warmup. Subsequent snapshot tasks will be scheduled every
    // 60 sec by default.
    ExecutorPool *iom = ExecutorPool::get();
    ExTask task = new StatSnap(&engine, 0, false);
    statsSnapshotTaskId = iom->schedule(task, WRITER_TASK_IDX);
}

bool EPBucket::maybeEnableTraffic()
{
    // @todo rename.. skal vaere isTrafficDisabled elns
    double memoryUsed = static_cast<double>(stats.getTotalMemoryUsed());
    double maxSize = static_cast<double>(stats.getMaxDataSize());

    if (memoryUsed  >= stats.mem_low_wat) {
        LOG(EXTENSION_LOG_NOTICE,
            "Total memory use reached to the low water mark, stop warmup"
            ": memoryUsed (%f) >= low water mark (%" PRIu64 ")",
            memoryUsed, uint64_t(stats.mem_low_wat.load()));
        return true;
    } else if (memoryUsed > (maxSize * stats.warmupMemUsedCap)) {
        LOG(EXTENSION_LOG_NOTICE,
                "Enough MB of data loaded to enable traffic"
                ": memoryUsed (%f) > (maxSize(%f) * warmupMemUsedCap(%f))",
                 memoryUsed, maxSize, stats.warmupMemUsedCap.load());
        return true;
    } else if (eviction_policy == VALUE_ONLY &&
               stats.warmedUpValues >=
                               (stats.warmedUpKeys * stats.warmupNumReadCap)) {
        // Let ep-engine think we're done with the warmup phase
        // (we should refactor this into "enableTraffic")
        LOG(EXTENSION_LOG_NOTICE,
            "Enough number of items loaded to enable traffic (value eviction)"
            ": warmedUpValues(%" PRIu64 ") >= (warmedUpKeys(%" PRIu64 ") * "
            "warmupNumReadCap(%f))",  uint64_t(stats.warmedUpValues.load()),
            uint64_t(stats.warmedUpKeys.load()), stats.warmupNumReadCap.load());
        return true;
    } else if (eviction_policy == FULL_EVICTION &&
               stats.warmedUpValues >=
                            (warmupTask->getEstimatedItemCount() *
                             stats.warmupNumReadCap)) {
        // In case of FULL EVICTION, warmed up keys always matches the number
        // of warmed up values, therefore for honoring the min_item threshold
        // in this scenario, we can consider warmup's estimated item count.
        LOG(EXTENSION_LOG_NOTICE,
            "Enough number of items loaded to enable traffic (full eviction)"
            ": warmedUpValues(%" PRIu64 ") >= (warmup est items(%" PRIu64 ") * "
            "warmupNumReadCap(%f))",  uint64_t(stats.warmedUpValues.load()),
            uint64_t(warmupTask->getEstimatedItemCount()),
            stats.warmupNumReadCap.load());
        return true;
    }
    return false;
}

bool EPBucket::isWarmingUp() {
    return !warmupTask->isComplete();
}

bool EPBucket::isWarmupOOMFailure() {
    return warmupTask->hasOOMFailure();
}

void EPBucket::stopWarmup(void)
{
    // forcefully stop current warmup task
    if (isWarmingUp()) {
        LOG(EXTENSION_LOG_NOTICE, "Stopping warmup while engine is loading "
            "data from underlying storage, shutdown = %s\n",
            stats.isShutdown ? "yes" : "no");
        warmupTask->stop();
    }
}

void EPBucket::completeBGFetchForSingleItem(RCPtr<VBucket> vb,
                                            const std::string& key,
                                            const hrtime_t startTime,
                                            VBucketBGFetchItem& fetched_item)
{
    ENGINE_ERROR_CODE status = fetched_item.value.getStatus();
    Item *fetchedValue = fetched_item.value.getValue();
    {   //locking scope
        ReaderLockHolder rlh(vb->getStateLock());
        int bucket = 0;
        LockHolder blh = vb->ht.getLockedBucket(key, &bucket);
        StoredValue *v = fetchValidValue(vb, key, bucket, true);
        if (fetched_item.metaDataOnly) {
            if ((v && v->unlocked_restoreMeta(fetchedValue, status, vb->ht))
                || ENGINE_KEY_ENOENT == status) {
                /* If ENGINE_KEY_ENOENT is the status from storage and the temp
                 key is removed from hash table by the time bgfetch returns
                 (in case multiple bgfetch is scheduled for a key), we still
                 need to return ENGINE_SUCCESS to the memcached worker thread,
                 so that the worker thread can visit the ep-engine and figure
                 out the correct flow */
                status = ENGINE_SUCCESS;
            }
        } else {
            bool restore = false;
            if (v && v->isResident()) {
                status = ENGINE_SUCCESS;
            } else if (v && v->isDeleted()) {
                status = ENGINE_KEY_ENOENT;
            } else {
                switch (eviction_policy) {
                    case VALUE_ONLY:
                        if (v && !v->isResident() && !v->isDeleted()) {
                            restore = true;
                        }
                        break;
                    case FULL_EVICTION:
                        if (v) {
                            if (v->isTempInitialItem() ||
                                (!v->isResident() && !v->isDeleted())) {
                                restore = true;
                            }
                        }
                        break;
                    default:
                        throw std::logic_error("Unknown eviction policy");
                }
            }

            if (restore) {
                if (status == ENGINE_SUCCESS) {
                    v->unlocked_restoreValue(fetchedValue, vb->ht);
                    if (!v->isResident()) {
                        throw std::logic_error("EPStore::completeBGFetchForSingleItem: "
                            "storedvalue (which has key " + v->getKey() +
                            ") should be resident after calling restoreValue()");
                    }
                    if (vb->getState() == vbucket_state_active &&
                        v->getExptime() != fetchedValue->getExptime() &&
                        v->getCas() == fetchedValue->getCas()) {
                        // MB-9306: It is possible that by the time
                        // bgfetcher returns, the item may have been
                        // updated and queued
                        // Hence test the CAS value to be the same first.
                        // exptime mutated, schedule it into new checkpoint
                        queueDirty(vb, v, &blh, NULL, GenerateBySeqno::Yes,
                                                      GenerateCas::No);
                    }
                } else if (status == ENGINE_KEY_ENOENT) {
                    v->setNonExistent();
                    if (eviction_policy == FULL_EVICTION) {
                        // For the full eviction, we should notify
                        // ENGINE_SUCCESS to the memcached worker thread,
                        // so that the worker thread can visit the
                        // ep-engine and figure out the correct error
                        // code.
                        status = ENGINE_SUCCESS;
                    }
                } else {
                    // underlying kvstore couldn't fetch requested data
                    // log returned error and notify TMPFAIL to client
                    LOG(EXTENSION_LOG_WARNING,
                        "Failed background fetch for vb=%d "
                        "key=%s", vb->getId(), key.c_str());
                    status = ENGINE_TMPFAIL;
                }
            }
        }
    } // locked scope ends

    if (fetched_item.metaDataOnly) {
        ++stats.bg_meta_fetched;
    } else {
        ++stats.bg_fetched;
    }

    hrtime_t endTime = gethrtime();
    updateBGStats(fetched_item.initTime, startTime, endTime);
    engine.notifyIOComplete(fetched_item.cookie, status);
}

bool EPBucket::isMemoryUsageTooHigh() {
    double memoryUsed = static_cast<double>(stats.getTotalMemoryUsed());
    double maxSize = static_cast<double>(stats.getMaxDataSize());
    return memoryUsed > (maxSize * backfillMemoryThreshold);
}

void EPBucket::setBackfillMemoryThreshold(double threshold) {
    backfillMemoryThreshold = threshold;
}

void EPBucket::setExpiryPagerSleeptime(size_t val) {
    LockHolder lh(expiryPager.mutex);

    ExecutorPool::get()->cancel(expiryPager.task);

    expiryPager.sleeptime = val;
    if (expiryPager.enabled) {
        ExTask expTask = new ExpiredItemPager(&engine, stats,
                                              expiryPager.sleeptime);
        expiryPager.task = ExecutorPool::get()->schedule(expTask, NONIO_TASK_IDX);
    } else {
        LOG(EXTENSION_LOG_DEBUG, "Expiry pager disabled, "
                                 "enabling it will make exp_pager_stime (%lu)"
                                 "to go into effect!", val);
    }
}

void EPBucket::setExpiryPagerTasktime(ssize_t val) {
    LockHolder lh(expiryPager.mutex);
    if (expiryPager.enabled) {
        ExecutorPool::get()->cancel(expiryPager.task);
        ExTask expTask = new ExpiredItemPager(&engine, stats,
                                              expiryPager.sleeptime,
                                              val);
        expiryPager.task = ExecutorPool::get()->schedule(expTask,
                                                         NONIO_TASK_IDX);
    } else {
        LOG(EXTENSION_LOG_DEBUG, "Expiry pager disabled, "
                                 "enabling it will make exp_pager_stime (%lu)"
                                 "to go into effect!", val);
    }
}

void EPBucket::enableExpiryPager() {
    LockHolder lh(expiryPager.mutex);
    if (!expiryPager.enabled) {
        expiryPager.enabled = true;

        ExecutorPool::get()->cancel(expiryPager.task);
        ExTask expTask = new ExpiredItemPager(&engine, stats,
                                              expiryPager.sleeptime);
        expiryPager.task = ExecutorPool::get()->schedule(expTask,
                                                         NONIO_TASK_IDX);
    } else {
        LOG(EXTENSION_LOG_DEBUG, "Expiry Pager already enabled!");
    }
}

void EPBucket::disableExpiryPager() {
    LockHolder lh(expiryPager.mutex);
    if (expiryPager.enabled) {
        ExecutorPool::get()->cancel(expiryPager.task);
        expiryPager.enabled = false;
    } else {
        LOG(EXTENSION_LOG_DEBUG, "Expiry Pager already disabled!");
    }
}

void EPBucket::enableAccessScannerTask() {
    LockHolder lh(accessScanner.mutex);
    if (!accessScanner.enabled) {
        accessScanner.enabled = true;

        if (accessScanner.sleeptime != 0) {
            ExecutorPool::get()->cancel(accessScanner.task);
        }

        size_t alogSleepTime = engine.getConfiguration().getAlogSleepTime();
        accessScanner.sleeptime = alogSleepTime * 60;
        if (accessScanner.sleeptime != 0) {
            ExTask task = new AccessScanner(*this, stats,
                                            accessScanner.sleeptime, true);
            accessScanner.task = ExecutorPool::get()->schedule(task,
                                                               AUXIO_TASK_IDX);
        } else {
            LOG(EXTENSION_LOG_NOTICE, "Did not enable access scanner task, "
                                      "as alog_sleep_time is set to zero!");
        }
    } else {
        LOG(EXTENSION_LOG_DEBUG, "Access scanner already enabled!");
    }
}

void EPBucket::disableAccessScannerTask() {
    LockHolder lh(accessScanner.mutex);
    if (accessScanner.enabled) {
        ExecutorPool::get()->cancel(accessScanner.task);
        accessScanner.sleeptime = 0;
        accessScanner.enabled = false;
    } else {
        LOG(EXTENSION_LOG_DEBUG, "Access scanner already disabled!");
    }
}

void EPBucket::setAccessScannerSleeptime(size_t val, bool useStartTime) {
    LockHolder lh(accessScanner.mutex);

    if (accessScanner.enabled) {
        if (accessScanner.sleeptime != 0) {
            ExecutorPool::get()->cancel(accessScanner.task);
        }

        // store sleeptime in seconds
        accessScanner.sleeptime = val * 60;
        if (accessScanner.sleeptime != 0) {
            ExTask task = new AccessScanner(*this, stats,
                                            accessScanner.sleeptime,
                                            useStartTime);
            accessScanner.task = ExecutorPool::get()->schedule(task,
                                                               AUXIO_TASK_IDX);
        }
    }
}

void EPBucket::resetAccessScannerStartTime() {
    LockHolder lh(accessScanner.mutex);

    if (accessScanner.enabled) {
        if (accessScanner.sleeptime != 0) {
            ExecutorPool::get()->cancel(accessScanner.task);
            // re-schedule task according to the new task start hour
            ExTask task = new AccessScanner(*this, stats,
                                            accessScanner.sleeptime, true);
            accessScanner.task = ExecutorPool::get()->schedule(task,
                                                               AUXIO_TASK_IDX);
        }
    }
}

void EPBucket::setAllBloomFilters(bool to) {
    for (VBucketMap::id_type vbid = 0; vbid < vbMap.getSize(); vbid++) {
        RCPtr<VBucket> vb = vbMap.getBucket(vbid);
        if (vb) {
            if (to) {
                vb->setFilterStatus(BFILTER_ENABLED);
            } else {
                vb->setFilterStatus(BFILTER_DISABLED);
            }
        }
    }
}

void EPBucket::visit(VBucketVisitor &visitor)
{
    for (VBucketMap::id_type vbid = 0; vbid < vbMap.getSize(); ++vbid) {
        RCPtr<VBucket> vb = vbMap.getBucket(vbid);
        if (vb) {
            bool wantData = visitor.visitBucket(vb);
            // We could've lost this along the way.
            if (wantData) {
                vb->ht.visit(visitor);
            }
        }
    }
    visitor.complete();
}

EPBucket::Position EPBucket::pauseResumeVisit(
                                            PauseResumeEPStoreVisitor& visitor,
                                            Position& start_pos)
{
    uint16_t vbid = start_pos.vbucket_id;
    for (; vbid < vbMap.getSize(); ++vbid) {
        RCPtr<VBucket> vb = vbMap.getBucket(vbid);
        if (vb) {
            bool paused = !visitor.visit(vbid, vb->ht);
            if (paused) {
                break;
            }
        }
    }

    return EPBucket::Position(vbid);
}

EPBucket::Position EPBucket::startPosition() const
{
    return EPBucket::Position(0);
}

EPBucket::Position EPBucket::endPosition() const
{
    return EPBucket::Position(vbMap.getSize());
}

VBCBAdaptor::VBCBAdaptor(EPBucket* s, TaskId id,
                         std::shared_ptr<VBucketVisitor> v,
                         const char* l, double sleep) :
    GlobalTask(&s->getEPEngine(), id, 0, false), store(s),
    visitor(v), label(l), sleepTime(sleep), currentvb(0)
{
    const VBucketFilter &vbFilter = visitor->getVBucketFilter();
    for (auto vbid : store->vbMap.getBuckets()) {
        RCPtr<VBucket> vb = store->vbMap.getBucket(vbid);
        if (vb && vbFilter(vbid)) {
            vbList.push(vbid);
        }
    }
}

bool VBCBAdaptor::run(void) {
    if (!vbList.empty()) {
        TRACE_EVENT("ep-engine/task", "VBCBAdaptor", vbList.front());
        currentvb.store(vbList.front());
        RCPtr<VBucket> vb = store->vbMap.getBucket(currentvb);
        if (vb) {
            if (visitor->pauseVisitor()) {
                snooze(sleepTime);
                return true;
            }
            if (visitor->visitBucket(vb)) {
                vb->ht.visit(*visitor);
            }
        }
        vbList.pop();
    }

    bool isdone = vbList.empty();
    if (isdone) {
        visitor->complete();
    }
    return !isdone;
}

VBucketVisitorTask::VBucketVisitorTask(EPBucket* s,
                                       std::shared_ptr<VBucketVisitor> v,
                                       uint16_t sh, const char* l,
                                       double sleep, bool shutdown)
    : GlobalTask(&(s->getEPEngine()), TaskId::VBucketVisitorTask, 0, shutdown),
      store(s), visitor(v), label(l), sleepTime(sleep), currentvb(0),
      shardID(sh) {
    const VBucketFilter &vbFilter = visitor->getVBucketFilter();
    for (auto vbid : store->vbMap.getShard(shardID)->getVBuckets()) {
        RCPtr<VBucket> vb = store->vbMap.getBucket(vbid);
        if (vb && vbFilter(vbid)) {
            vbList.push(vbid);
        }
    }
}

bool VBucketVisitorTask::run() {
    if (!vbList.empty()) {
        TRACE_EVENT("ep-engine/task", "VBucketVisitorTask", vbList.front());
        currentvb = vbList.front();
        RCPtr<VBucket> vb = store->vbMap.getBucket(currentvb);
        if (vb) {
            if (visitor->pauseVisitor()) {
                snooze(sleepTime);
                return true;
            }
            if (visitor->visitBucket(vb)) {
                vb->ht.visit(*visitor);
            }
        }
        vbList.pop();
    }

    bool isDone = vbList.empty();
    if (isDone) {
        visitor->complete();
    }
    return !isDone;
}

void EPBucket::resetUnderlyingStats(void)
{
    for (size_t i = 0; i < vbMap.shards.size(); i++) {
        KVShard *shard = vbMap.shards[i];
        shard->getRWUnderlying()->resetStats();
        shard->getROUnderlying()->resetStats();
    }

    for (size_t i = 0; i < GlobalTask::allTaskIds.size(); i++) {
        stats.schedulingHisto[i].reset();
        stats.taskRuntimeHisto[i].reset();
    }
}

void EPBucket::addKVStoreStats(ADD_STAT add_stat, const void* cookie) {
    for (size_t i = 0; i < vbMap.shards.size(); i++) {
        /* Add the different KVStore instances into a set and then
         * retrieve the stats from each instance separately. This
         * is because CouchKVStore has separate read only and read
         * write instance whereas ForestKVStore has only instance
         * for both read write and read-only.
         */
        std::set<KVStore *> underlyingSet;
        underlyingSet.insert(vbMap.shards[i]->getRWUnderlying());
        underlyingSet.insert(vbMap.shards[i]->getROUnderlying());

        for (auto* store : underlyingSet) {
            store->addStats(add_stat, cookie);
        }
    }
}

void EPBucket::addKVStoreTimingStats(ADD_STAT add_stat, const void* cookie) {
    for (size_t i = 0; i < vbMap.shards.size(); i++) {
        std::set<KVStore*> underlyingSet;
        underlyingSet.insert(vbMap.shards[i]->getRWUnderlying());
        underlyingSet.insert(vbMap.shards[i]->getROUnderlying());

        for (auto* store : underlyingSet) {
            store->addTimingStats(add_stat, cookie);
        }
    }
}

bool EPBucket::getKVStoreStat(const char* name, size_t& value, KVSOption option)
{
    value = 0;
    bool success = true;
    for (auto* shard : vbMap.shards) {
        size_t per_shard_value;

        if (option == KVSOption::RO || option == KVSOption::BOTH) {
            success &= shard->getROUnderlying()->getStat(name, per_shard_value);
            value += per_shard_value;
        }

        if (option == KVSOption::RW || option == KVSOption::BOTH) {
            success &= shard->getRWUnderlying()->getStat(name, per_shard_value);
            value += per_shard_value;
        }
    }
    return success;
}

KVStore *EPBucket::getOneROUnderlying(void) {
    return vbMap.shards[EP_PRIMARY_SHARD]->getROUnderlying();
}

KVStore *EPBucket::getOneRWUnderlying(void) {
    return vbMap.shards[EP_PRIMARY_SHARD]->getRWUnderlying();
}

class Rollback : public RollbackCB {
public:
    Rollback(EventuallyPersistentEngine& e)
        : RollbackCB(), engine(e) {

    }

    void callback(GetValue& val) {
        if (val.getValue() == nullptr) {
            throw std::invalid_argument("Rollback::callback: val is NULL");
        }
        if (dbHandle == nullptr) {
            throw std::logic_error("Rollback::callback: dbHandle is NULL");
        }
        Item *itm = val.getValue();
        RCPtr<VBucket> vb = engine.getVBucket(itm->getVBucketId());
        int bucket_num(0);
        RememberingCallback<GetValue> gcb;
        engine.getKVBucket()->getROUnderlying(
                    itm->getVBucketId())->getWithHeader(dbHandle,
                                                        itm->getKey(),
                                                        itm->getVBucketId(),
                                                        gcb);
        gcb.waitForValue();
        if (gcb.val.getStatus() == ENGINE_SUCCESS) {
            Item *it = gcb.val.getValue();
            if (it->isDeleted()) {
                LockHolder lh = vb->ht.getLockedBucket(it->getKey(),
                        &bucket_num);

                bool ret = vb->ht.unlocked_del(it->getKey(), bucket_num);
                if(!ret) {
                    setStatus(ENGINE_KEY_ENOENT);
                } else {
                    setStatus(ENGINE_SUCCESS);
                }
            } else {
                mutation_type_t mtype = vb->ht.set(*it, it->getCas(),
                                                   true, true,
                                                   engine.getKVBucket()->
                                                    getItemEvictionPolicy());

                if (mtype == NOMEM) {
                    setStatus(ENGINE_ENOMEM);
                }
            }
            delete it;
        } else if (gcb.val.getStatus() == ENGINE_KEY_ENOENT) {
            LockHolder lh = vb->ht.getLockedBucket(itm->getKey(), &bucket_num);
            bool ret = vb->ht.unlocked_del(itm->getKey(), bucket_num);
            if (!ret) {
                setStatus(ENGINE_KEY_ENOENT);
            } else {
                setStatus(ENGINE_SUCCESS);
            }
        } else {
            LOG(EXTENSION_LOG_WARNING, "Unexpected Error Status: %d",
                gcb.val.getStatus());
        }
        delete itm;
    }

private:
    EventuallyPersistentEngine& engine;
};

ENGINE_ERROR_CODE EPBucket::rollback(uint16_t vbid, uint64_t rollbackSeqno) {
    LockHolder lh(vb_mutexes[vbid], true /*tryLock*/);
    if (!lh.islocked()) {
        return ENGINE_TMPFAIL; // Reschedule a vbucket rollback task.
    }

    RCPtr<VBucket> vb = vbMap.getBucket(vbid);
    uint64_t prevHighSeqno = static_cast<uint64_t>
                                    (vb->checkpointManager.getHighSeqno());
    if (rollbackSeqno != 0) {
        std::shared_ptr<Rollback> cb(new Rollback(engine));
        KVStore* rwUnderlying = vbMap.getShardByVbId(vbid)->getRWUnderlying();
        RollbackResult result = rwUnderlying->rollback(vbid, rollbackSeqno, cb);

        if (result.success) {
            vb->failovers->pruneEntries(result.highSeqno);
            vb->checkpointManager.clear(vb, result.highSeqno);
            vb->setPersistedSnapshot(result.snapStartSeqno, result.snapEndSeqno);
            vb->incrRollbackItemCount(prevHighSeqno - result.highSeqno);
            return ENGINE_SUCCESS;
        }
    }

    if (resetVBucket(vbid)) {
        RCPtr<VBucket> newVb = vbMap.getBucket(vbid);
        newVb->incrRollbackItemCount(prevHighSeqno);
        return ENGINE_SUCCESS;
    }
    return ENGINE_NOT_MY_VBUCKET;
}

void EPBucket::runDefragmenterTask() {
    defragmenterTask->run();
}

bool EPBucket::runAccessScannerTask() {
    return ExecutorPool::get()->wake(accessScanner.task);
}

<<<<<<< HEAD
void EPBucket::runVbStatePersistTask(int vbid) {
    scheduleVBStatePersist(VBStatePersistTask::Priority::LOW, vbid);
=======
void EventuallyPersistentStore::runVbStatePersistTask(int vbid) {
    scheduleVBStatePersist(vbid);
>>>>>>> 58acc666
}

void EPBucket::setCursorDroppingLowerUpperThresholds(size_t maxSize) {
    Configuration &config = engine.getConfiguration();
    stats.cursorDroppingLThreshold.store(static_cast<size_t>(maxSize *
                    ((double)(config.getCursorDroppingLowerMark()) / 100)));
    stats.cursorDroppingUThreshold.store(static_cast<size_t>(maxSize *
                    ((double)(config.getCursorDroppingUpperMark()) / 100)));
}

size_t EPBucket::getActiveResidentRatio() const {
    return cachedResidentRatio.activeRatio.load();
}

size_t EPBucket::getReplicaResidentRatio() const {
    return cachedResidentRatio.replicaRatio.load();
}

ENGINE_ERROR_CODE EPBucket::forceMaxCas(uint16_t vbucket, uint64_t cas) {
    RCPtr<VBucket> vb = vbMap.getBucket(vbucket);
    if (vb) {
        vb->forceMaxCas(cas);
        return ENGINE_SUCCESS;
    }
    return ENGINE_NOT_MY_VBUCKET;
}

std::ostream& operator<<(std::ostream& os, const EPBucket::Position& pos) {
    os << "vbucket:" << pos.vbucket_id;
    return os;
}<|MERGE_RESOLUTION|>--- conflicted
+++ resolved
@@ -400,15 +400,7 @@
     ExecutorPool::get()->registerTaskable(ObjectRegistry::getCurrentEngine()->getTaskable());
 
     size_t num_vbs = config.getMaxVbuckets();
-<<<<<<< HEAD
     vb_mutexes = new std::mutex[num_vbs];
-    schedule_vbstate_persist = new std::atomic<bool>[num_vbs];
-    for (size_t i = 0; i < num_vbs; ++i) {
-        schedule_vbstate_persist[i] = false;
-    }
-=======
-    vb_mutexes = new Mutex[num_vbs];
->>>>>>> 58acc666
 
     stats.memOverhead = sizeof(EPBucket);
 
@@ -611,16 +603,9 @@
     return warmupTask;
 }
 
-<<<<<<< HEAD
 bool EPBucket::startFlusher() {
-    for (uint16_t i = 0; i < vbMap.shards.size(); ++i) {
-        Flusher *flusher = vbMap.shards[i]->getFlusher();
-        flusher->start();
-=======
-bool EventuallyPersistentStore::startFlusher() {
     for (auto* shard : vbMap.shards) {
         shard->getFlusher()->start();
->>>>>>> 58acc666
     }
     return true;
 }
@@ -1207,177 +1192,10 @@
     return ret;
 }
 
-<<<<<<< HEAD
-void EPBucket::snapshotVBuckets(VBSnapshotTask::Priority prio,
-                                uint16_t shardId) {
-
-    class VBucketStateVisitor : public VBucketVisitor {
-    public:
-        VBucketStateVisitor(VBucketMap &vb_map, uint16_t sid)
-            : vbuckets(vb_map), shardId(sid) { }
-        bool visitBucket(RCPtr<VBucket> &vb) {
-            if (vbuckets.getShardByVbId(vb->getId())->getId() == shardId) {
-                snapshot_range_t range;
-                vb->getPersistedSnapshot(range);
-                std::string failovers = vb->failovers->toJSON();
-                uint64_t chkId = vbuckets.getPersistenceCheckpointId(vb->getId());
-
-                vbucket_state vb_state(vb->getState(), chkId, 0,
-                                       vb->getHighSeqno(), vb->getPurgeSeqno(),
-                                       range.start, range.end, vb->getMaxCas(),
-                                       failovers);
-                states.insert(std::pair<uint16_t, vbucket_state>(vb->getId(), vb_state));
-            }
-            return false;
-        }
-
-        void visit(StoredValue*) {
-            throw std::logic_error("VBucketStateVisitor:visit: Should never be called");
-        }
-
-        std::map<uint16_t, vbucket_state> states;
-
-    private:
-        VBucketMap &vbuckets;
-        uint16_t shardId;
-    };
-
-    KVShard *shard = vbMap.shards[shardId];
-    if (prio == VBSnapshotTask::Priority::LOW) {
-        shard->setLowPriorityVbSnapshotFlag(false);
-    } else {
-        shard->setHighPriorityVbSnapshotFlag(false);
-    }
-
-    VBucketStateVisitor v(vbMap, shard->getId());
-    visit(v);
-    hrtime_t start = gethrtime();
-
-    const uint16_t snapInterval = shard->getROUnderlying()->getNumVbsPerFile();
-    uint16_t currSnapInterval = snapInterval;
-    VBStatePersist persistOption = VBStatePersist::VBSTATE_PERSIST_WITHOUT_COMMIT;
-
-    bool success = true;
-    vbucket_map_t::reverse_iterator iter = v.states.rbegin();
-    for (; iter != v.states.rend(); ++iter) {
-        LockHolder lh(vb_mutexes[iter->first], true /*tryLock*/);
-        if (!lh.islocked()) {
-            continue;
-        }
-        KVStore *rwUnderlying = getRWUnderlying(iter->first);
-
-        currSnapInterval--;
-        if (!currSnapInterval) {
-            persistOption = VBStatePersist::VBSTATE_PERSIST_WITH_COMMIT;
-        }
-
-        if (!rwUnderlying->snapshotVBucket(iter->first, iter->second,
-                                           persistOption)) {
-            LOG(EXTENSION_LOG_WARNING,
-                    "VBucket snapshot task failed!!! Rescheduling");
-            success = false;
-            break;
-        }
-
-        if (!currSnapInterval) {
-            currSnapInterval = snapInterval;
-            persistOption = VBStatePersist::VBSTATE_PERSIST_WITHOUT_COMMIT;
-        }
-
-        if (prio == VBSnapshotTask::Priority::HIGH) {
-            if (vbMap.setBucketCreation(iter->first, false)) {
-                LOG(EXTENSION_LOG_INFO, "VBucket %d created", iter->first);
-            }
-        }
-    }
-
-    if (!success) {
-        scheduleVBSnapshot(prio, shard->getId());
-    } else {
-        stats.snapshotVbucketHisto.add((gethrtime() - start) / 1000);
-    }
-}
-
-bool EPBucket::persistVBState(uint16_t vbid) {
-    schedule_vbstate_persist[vbid] = false;
-
-    RCPtr<VBucket> vb = getVBucket(vbid);
-    if (!vb) {
-        LOG(EXTENSION_LOG_WARNING,
-            "VBucket %d not exist!!! vb_state persistence task failed!!!", vbid);
-        return false;
-    }
-
-    bool inverse = false;
-    LockHolder lh(vb_mutexes[vbid], true /*tryLock*/);
-    if (!lh.islocked()) {
-        if (schedule_vbstate_persist[vbid].compare_exchange_strong(inverse,
-                                                                   true)) {
-            return true;
-        } else {
-            return false;
-        }
-    }
-
-    const hrtime_t start = gethrtime();
-
-    uint64_t chkId = vbMap.getPersistenceCheckpointId(vbid);
-    std::string failovers = vb->failovers->toJSON();
-
-    snapshot_range_t range;
-    vb->getPersistedSnapshot(range);
-    vbucket_state vb_state(vb->getState(), chkId, 0, vb->getHighSeqno(),
-                           vb->getPurgeSeqno(), range.start, range.end,
-                           vb->getMaxCas(), failovers);
-
-    KVStore *rwUnderlying = getRWUnderlying(vbid);
-    if (rwUnderlying->snapshotVBucket(vbid, vb_state,
-                                      VBStatePersist::VBSTATE_PERSIST_WITH_COMMIT)) {
-        stats.persistVBStateHisto.add((gethrtime() - start) / 1000);
-
-        if (vbMap.setBucketCreation(vbid, false)) {
-            LOG(EXTENSION_LOG_INFO, "VBucket %d created", vbid);
-        }
-    } else {
-        LOG(EXTENSION_LOG_WARNING,
-            "VBucket %d: vb_state persistence task failed!!! Rescheduling", vbid);
-
-        if (schedule_vbstate_persist[vbid].compare_exchange_strong(inverse,
-                                                                   true)) {
-            return true;
-        } else {
-            return false;
-        }
-    }
-    return false;
-}
-
-ENGINE_ERROR_CODE EPBucket::setVBucketState(uint16_t vbid, vbucket_state_t to,
-                                            bool transfer, bool notify_dcp) {
-    TRACE_EVENT("ep-engine/EPBucket", "setVBucketState", vbid);
-=======
-class KVStatsCallback : public Callback<kvstats_ctx> {
-    public:
-        KVStatsCallback(EventuallyPersistentStore *store)
-            : epstore(store) { }
-
-       void callback(kvstats_ctx &ctx) {
-            RCPtr<VBucket> vb = epstore->getVBucket(ctx.vbucket);
-            if (vb) {
-                vb->fileSpaceUsed = ctx.fileSpaceUsed;
-                vb->fileSize = ctx.fileSize;
-            }
-        }
-
-    private:
-        EventuallyPersistentStore *epstore;
-};
-
-ENGINE_ERROR_CODE EventuallyPersistentStore::setVBucketState(uint16_t vbid,
-                                                           vbucket_state_t to,
-                                                           bool transfer,
-                                                           bool notify_dcp) {
->>>>>>> 58acc666
+ENGINE_ERROR_CODE EPBucket::setVBucketState(uint16_t vbid,
+                                            vbucket_state_t to,
+                                            bool transfer,
+                                            bool notify_dcp) {
     // Lock to prevent a race condition between a failed update and add.
     LockHolder lh(vbsetMutex);
     RCPtr<VBucket> vb = vbMap.getBucket(vbid);
@@ -1463,64 +1281,14 @@
     return ENGINE_SUCCESS;
 }
 
-<<<<<<< HEAD
-bool EPBucket::scheduleVBSnapshot(VBSnapshotTask::Priority prio) {
-    KVShard *shard = NULL;
-    if (prio == VBSnapshotTask::Priority::HIGH) {
-        for (size_t i = 0; i < vbMap.shards.size(); ++i) {
-            shard = vbMap.shards[i];
-            if (shard->setHighPriorityVbSnapshotFlag(true)) {
-                ExTask task = new VBSnapshotTaskHigh(&engine, i, true);
-                ExecutorPool::get()->schedule(task, WRITER_TASK_IDX);
-            }
-        }
-    } else {
-        for (size_t i = 0; i < vbMap.shards.size(); ++i) {
-            shard = vbMap.shards[i];
-            if (shard->setLowPriorityVbSnapshotFlag(true)) {
-                ExTask task = new VBSnapshotTaskLow(&engine, i, true);
-                ExecutorPool::get()->schedule(task, WRITER_TASK_IDX);
-            }
-        }
-    }
-    if (stats.isShutdown) {
-        return false;
-    }
-    return true;
-}
-
-void EPBucket::scheduleVBSnapshot(VBSnapshotTask::Priority prio,
-                                  uint16_t shardId, bool force) {
-    KVShard *shard = vbMap.shards[shardId];
-    if (prio == VBSnapshotTask::Priority::HIGH) {
-        if (force || shard->setHighPriorityVbSnapshotFlag(true)) {
-            ExTask task = new VBSnapshotTaskHigh(&engine, shardId, true);
-            ExecutorPool::get()->schedule(task, WRITER_TASK_IDX);
-        }
-    } else {
-        if (force || shard->setLowPriorityVbSnapshotFlag(true)) {
-            ExTask task = new VBSnapshotTaskLow(&engine, shardId, true);
-            ExecutorPool::get()->schedule(task, WRITER_TASK_IDX);
-        }
-    }
-}
-
-void EPBucket::scheduleVBStatePersist(VBStatePersistTask::Priority priority,
-                                      uint16_t vbid) {
-
-
-    bool inverse = false;
-    if (schedule_vbstate_persist[vbid].compare_exchange_strong(inverse, true)) {
-=======
-void EventuallyPersistentStore::scheduleVBStatePersist() {
+void EPBucket::scheduleVBStatePersist() {
     for (auto vbid : vbMap.getBuckets()) {
         scheduleVBStatePersist(vbid);
     }
 }
 
-void EventuallyPersistentStore::scheduleVBStatePersist(VBucket::id_type vbid) {
+void EPBucket::scheduleVBStatePersist(VBucket::id_type vbid) {
     RCPtr<VBucket> vb = getVBucket(vbid);
->>>>>>> 58acc666
 
     if (!vb) {
         LOG(EXTENSION_LOG_WARNING,
@@ -3175,11 +2943,7 @@
     }
 
     int items_flushed = 0;
-<<<<<<< HEAD
-    hrtime_t flush_start = gethrtime();
-=======
-    const rel_time_t flush_start = ep_current_time();
->>>>>>> 58acc666
+    const hrtime_t flush_start = gethrtime();
 
     RCPtr<VBucket> vb = vbMap.getBucket(vbid);
     if (vb) {
@@ -3199,17 +2963,12 @@
         // Append any 'backfill' items (mutations added by a TAP stream).
         vb->getBackfillItems(items);
 
-<<<<<<< HEAD
-        hrtime_t _begin_ = gethrtime();
-        snapshot_range_t range;
-        range = vb->checkpointManager.getAllItemsForCursor(cursor, items);
-        stats.persistenceCursorGetItemsHisto.add((gethrtime() - _begin_) / 1000);
-=======
         // Append all items outstanding for the persistence cursor.
         snapshot_range_t range;
+        hrtime_t _begin_ = gethrtime();
         range = vb->checkpointManager.getAllItemsForCursor(
                 CheckpointManager::pCursorName, items);
->>>>>>> 58acc666
+        stats.persistenceCursorGetItemsHisto.add((gethrtime() - _begin_) / 1000);
 
         if (!items.empty()) {
             while (!rwUnderlying->begin()) {
@@ -3301,16 +3060,13 @@
                 // Do we need to trigger a persist of the state?
                 // If there are no "real" items to flush, and we encountered
                 // a set_vbucket_state meta-item.
-                const bool persist = (items_flushed == 0) && mustCheckpointVBState;
-
-<<<<<<< HEAD
-                if (rwUnderlying->snapshotVBucket(vb->getId(), vbState,
-                                  VBStatePersist::VBSTATE_CACHE_UPDATE_ONLY) != true) {
-=======
-                KVStatsCallback kvcb(this);
+                auto options = VBStatePersist::VBSTATE_CACHE_UPDATE_ONLY;
+                if ((items_flushed == 0) && mustCheckpointVBState) {
+                    options = VBStatePersist::VBSTATE_PERSIST_WITH_COMMIT;
+                }
+
                 if (rwUnderlying->snapshotVBucket(vb->getId(), vbstate,
-                                                  &kvcb, persist) != true) {
->>>>>>> 58acc666
+                                                  options) != true) {
                     return RETRY_FLUSH_VBUCKET;
                 }
 
@@ -3319,8 +3075,9 @@
                 }
             }
 
-<<<<<<< HEAD
-            /* Perform an explicit commit to disk if the commit interval reaches zero.
+            /* Perform an explicit commit to disk if the commit
+             * interval reaches zero and if there is a non-zero number
+             * of items to flush.
              * The commit interval varies based on the underlying store. For couchstore,
              * the commit interval is set 1, so a commit is performed on every
              * flushVBucket call. For forestdb, in order to be more optimized for SSDs,
@@ -3328,14 +3085,9 @@
              * writes perfomed. Hence, a commit is not explicitly performed on
              * each flushVBucket call.
              */
-            if (decrCommitInterval(shard->getId()) == 0) {
-=======
-            // Commit all mutations to disk if there is a non-zero number
-            // of items to flush, and the commit interval is zero.
             if ((items_flushed > 0) &&
                 (decrCommitInterval(shard->getId()) == 0)) {
 
->>>>>>> 58acc666
                 commit(shard->getId());
 
                 // Now the commit is complete, vBucket file must exist.
@@ -3506,22 +3258,12 @@
     }
 }
 
-<<<<<<< HEAD
-void EPBucket::tapQueueDirty(RCPtr<VBucket> &vb,
-                             StoredValue* v,
-                             LockHolder& plh,
-                             uint64_t *seqno,
-                             const GenerateBySeqno generateBySeqno) {
-    if (vb) {
-        queued_item qi(v->toItem(false, vb->getId()));
-=======
-void EventuallyPersistentStore::tapQueueDirty(VBucket &vb,
+void EPBucket::tapQueueDirty(VBucket &vb,
                                               StoredValue* v,
                                               LockHolder& plh,
                                               uint64_t *seqno,
                                               const GenerateBySeqno generateBySeqno) {
     queued_item qi(v->toItem(false, vb.getId()));
->>>>>>> 58acc666
 
     bool queued = vb.queueBackfillItem(qi, generateBySeqno);
 
@@ -3552,16 +3294,10 @@
     return getOneROUnderlying()->listPersistedVbuckets();
 }
 
-<<<<<<< HEAD
 void EPBucket::warmupCompleted() {
-    // Run the vbucket state snapshot job once after the warmup
-    scheduleVBSnapshot(VBSnapshotTask::Priority::HIGH);
-=======
-void EventuallyPersistentStore::warmupCompleted() {
     // Snapshot VBucket state after warmup to ensure Failover table is
     // persisted.
     scheduleVBStatePersist();
->>>>>>> 58acc666
 
     if (engine.getConfiguration().getAlogPath().length() > 0) {
 
@@ -4213,13 +3949,8 @@
     return ExecutorPool::get()->wake(accessScanner.task);
 }
 
-<<<<<<< HEAD
 void EPBucket::runVbStatePersistTask(int vbid) {
-    scheduleVBStatePersist(VBStatePersistTask::Priority::LOW, vbid);
-=======
-void EventuallyPersistentStore::runVbStatePersistTask(int vbid) {
     scheduleVBStatePersist(vbid);
->>>>>>> 58acc666
 }
 
 void EPBucket::setCursorDroppingLowerUpperThresholds(size_t maxSize) {
