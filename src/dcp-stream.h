/* -*- Mode: C++; tab-width: 4; c-basic-offset: 4; indent-tabs-mode: nil -*- */
/*
 *     Copyright 2013 Couchbase, Inc
 *
 *   Licensed under the Apache License, Version 2.0 (the "License");
 *   you may not use this file except in compliance with the License.
 *   You may obtain a copy of the License at
 *
 *       http://www.apache.org/licenses/LICENSE-2.0
 *
 *   Unless required by applicable law or agreed to in writing, software
 *   distributed under the License is distributed on an "AS IS" BASIS,
 *   WITHOUT WARRANTIES OR CONDITIONS OF ANY KIND, either express or implied.
 *   See the License for the specific language governing permissions and
 *   limitations under the License.
 */

#ifndef SRC_DCP_STREAM_H_
#define SRC_DCP_STREAM_H_ 1

#include "config.h"

#include "atomic.h"
#include "dcp-stream.h"
#include "dcp-producer.h"
#include "ep_engine.h"
#include "ext_meta_parser.h"
#include "vbucket.h"

#include <queue>

class EventuallyPersistentEngine;
class MutationResponse;
class SetVBucketState;
class SnapshotMarker;
class DcpResponse;

class DcpConsumer;
typedef SingleThreadedRCPtr<DcpConsumer> dcp_consumer_t;

class DcpProducer;
typedef SingleThreadedRCPtr<DcpProducer> dcp_producer_t;

class Stream;
typedef SingleThreadedRCPtr<Stream> stream_t;

typedef enum {
    STREAM_PENDING,
    STREAM_BACKFILLING,
    STREAM_IN_MEMORY,
    STREAM_TAKEOVER_SEND,
    STREAM_TAKEOVER_WAIT,
    STREAM_READING,
    STREAM_DEAD
} stream_state_t;

typedef enum {
    //! The stream ended due to all items being streamed
    END_STREAM_OK,
    //! The stream closed early due to a close stream message
    END_STREAM_CLOSED,
    //! The stream closed early because the vbucket state changed
    END_STREAM_STATE,
    //! The stream closed early because the connection was disconnected
    END_STREAM_DISCONNECTED
} end_stream_status_t;

typedef enum {
    STREAM_ACTIVE,
    STREAM_NOTIFIER,
    STREAM_PASSIVE
} stream_type_t;

typedef enum {
    none,
    disk,
    memory
} snapshot_type_t;

typedef enum {
    all_processed,
    more_to_process,
    cannot_process
} process_items_error_t;

typedef enum {
    BACKFILL_FROM_MEMORY,
    BACKFILL_FROM_DISK
} backfill_source_t;

class Stream : public RCValue {
public:
    Stream(const std::string &name, uint32_t flags, uint32_t opaque,
           uint16_t vb, uint64_t start_seqno, uint64_t end_seqno,
           uint64_t vb_uuid, uint64_t snap_start_seqno,
           uint64_t snap_end_seqno);

    virtual ~Stream();

    uint32_t getFlags() { return flags_; }

    uint16_t getVBucket() { return vb_; }

    uint32_t getOpaque() { return opaque_; }

    uint64_t getStartSeqno() { return start_seqno_; }

    uint64_t getEndSeqno() { return end_seqno_; }

    uint64_t getVBucketUUID() { return vb_uuid_; }

    uint64_t getSnapStartSeqno() { return snap_start_seqno_; }

    uint64_t getSnapEndSeqno() { return snap_end_seqno_; }

    stream_state_t getState() { return state_; }

    stream_type_t getType() { return type_; }

    virtual void addStats(ADD_STAT add_stat, const void *c);

    virtual DcpResponse* next() = 0;

    virtual uint32_t setDead(end_stream_status_t status) = 0;

    virtual void notifySeqnoAvailable(uint64_t seqno) {}

    bool isActive() {
        return state_ != STREAM_DEAD;
    }

    void clear() {
        LockHolder lh(streamMutex);
        clear_UNLOCKED();
    }

protected:

    const char* stateName(stream_state_t st) const;

    void clear_UNLOCKED();

    /* To be called after getting streamMutex lock */
    void pushToReadyQ(DcpResponse* resp);

    /* To be called after getting streamMutex lock */
    void popFromReadyQ(void);

    uint64_t getReadyQueueMemory(void);

    const std::string &name_;
    uint32_t flags_;
    uint32_t opaque_;
    uint16_t vb_;
    uint64_t start_seqno_;
    uint64_t end_seqno_;
    uint64_t vb_uuid_;
    uint64_t snap_start_seqno_;
    uint64_t snap_end_seqno_;
    AtomicValue<stream_state_t> state_;
    stream_type_t type_;

    AtomicValue<bool> itemsReady;
    Mutex streamMutex;
    std::queue<DcpResponse*> readyQ;

    const static uint64_t dcpMaxSeqno;

private:
    /* readyQueueMemory tracks the memory occupied by elements
     * in the readyQ.  It is an atomic because otherwise
       getReadyQueueMemory would need to acquire streamMutex.
     */
    AtomicValue <uint64_t> readyQueueMemory;
};


class ActiveStreamCheckpointProcessorTask;

class ActiveStream : public Stream {
public:
    ActiveStream(EventuallyPersistentEngine* e, dcp_producer_t p,
                 const std::string &name, uint32_t flags, uint32_t opaque,
                 uint16_t vb, uint64_t st_seqno, uint64_t en_seqno,
                 uint64_t vb_uuid, uint64_t snap_start_seqno,
                 uint64_t snap_end_seqno);

<<<<<<< HEAD
    ~ActiveStream();
=======
    ~ActiveStream() {
        transitionState(STREAM_DEAD);
        clear_UNLOCKED();
    }
>>>>>>> a430629f

    DcpResponse* next();

    void setActive() {
        LockHolder lh(streamMutex);
        if (state_ == STREAM_PENDING) {
            transitionState(STREAM_BACKFILLING);
        }
    }

    uint32_t setDead(end_stream_status_t status);

    void notifySeqnoAvailable(uint64_t seqno);

    void snapshotMarkerAckReceived();

    void setVBucketStateAckRecieved();

    void incrBackfillRemaining(size_t by) {
        backfillRemaining.fetch_add(by);
    }

    void markDiskSnapshot(uint64_t startSeqno, uint64_t endSeqno);

    bool backfillReceived(Item* itm, backfill_source_t backfill_source);

    void completeBackfill();

    void addStats(ADD_STAT add_stat, const void *c);

    void addTakeoverStats(ADD_STAT add_stat, const void *c);

    size_t getItemsRemaining();

    const char* logHeader();

    // Runs on ActiveStreamCheckpointProcessorTask
    void nextCheckpointItemTask();

protected:
    // Returns the outstanding items for the stream's checkpoint cursor.
    void getOutstandingItems(RCPtr<VBucket> &vb, std::vector<queued_item> &items);

    // Given a set of queued items, create mutation responses for each item,
    // and pass onto the producer associated with this stream.
    void processItems(std::vector<queued_item>& items);

    bool nextCheckpointItem();

private:

    void transitionState(stream_state_t newState);

    DcpResponse* backfillPhase();

    DcpResponse* inMemoryPhase();

    DcpResponse* takeoverSendPhase();

    DcpResponse* takeoverWaitPhase();

    DcpResponse* deadPhase();

    DcpResponse* nextQueuedItem();

    void snapshot(std::deque<MutationResponse*>& snapshot, bool mark);

    void endStream(end_stream_status_t reason);

    void scheduleBackfill();

    const char* getEndStreamStatusStr(end_stream_status_t status);

    ExtendedMetaData* prepareExtendedMetaData(uint16_t vBucketId,
                                              uint8_t conflictResMode);

    bool isCurrentSnapshotCompleted() const;

    //! The last sequence number queued from disk or memory
    AtomicValue<uint64_t> lastReadSeqno;
    //! The last sequence number sent to the network layer
    AtomicValue<uint64_t> lastSentSeqno;
    //! The last known seqno pointed to by the checkpoint cursor
    uint64_t curChkSeqno;
    //! The current vbucket state to send in the takeover stream
    vbucket_state_t takeoverState;
    /* backfillRemaining is a stat recording the amount of
     * items remaining to be read from disk.  It is an atomic
     * because otherwise the function incrBackfillRemaining
     * must acquire the streamMutex lock.
     */
    AtomicValue <size_t> backfillRemaining;
    //! Stats to track items read and sent from the backfill phase
    struct {
        AtomicValue<size_t> memory;
        AtomicValue<size_t> disk;
        AtomicValue<size_t> sent;
    } backfillItems;
    //! The amount of items that have been sent during the memory phase
    size_t itemsFromMemoryPhase;
    //! Whether ot not this is the first snapshot marker sent
    bool firstMarkerSent;

    AtomicValue<int> waitForSnapshot;

    EventuallyPersistentEngine* engine;
    dcp_producer_t producer;
    AtomicValue<bool> isBackfillTaskRunning;

    struct {
        AtomicValue<uint32_t> bytes;
        AtomicValue<uint32_t> items;
    } bufferedBackfill;

    //! Last snapshot end seqno sent to the DCP client
    AtomicValue<uint64_t> lastSentSnapEndSeqno;

    /* Flag used by checkpointCreatorTask that is set before all items are
       extracted for given checkpoint cursor, and is unset after all retrieved
       items are added to the readyQ */
    AtomicValue<bool> chkptItemsExtractionInProgress;

};


class ActiveStreamCheckpointProcessorTask : public GlobalTask {
public:
    ActiveStreamCheckpointProcessorTask(EventuallyPersistentEngine& e)
      : GlobalTask(&e, Priority::ActiveStreamCheckpointProcessor, INT_MAX, false),
      notified(false),
      iterationsBeforeYield(e.getConfiguration()
                            .getDcpProducerSnapshotMarkerYieldLimit()) { }

    std::string getDescription() {
        std::string rv("Process checkpoint(s) for DCP producer");
        return rv;
    }

    bool run();
    void schedule(stream_t stream);
    void wakeup();
    void clearQueues();

private:

    stream_t queuePop() {
        stream_t rval;
        LockHolder lh(workQueueLock);
        if (!queue.empty()) {
            rval = queue.front();
            queue.pop();
            queuedVbuckets.erase(rval->getVBucket());
        }
        return rval;
    }

    bool queueEmpty() {
        LockHolder lh(workQueueLock);
        return queue.empty();
    }

    void pushUnique(stream_t stream) {
        LockHolder lh(workQueueLock);
        if (queuedVbuckets.count(stream->getVBucket()) == 0) {
            queue.push(stream);
            queuedVbuckets.insert(stream->getVBucket());
        }
    }

    Mutex workQueueLock;

    /**
     * Maintain a queue of unique stream_t
     * There's no need to have the same stream in the queue more than once
     */
    std::queue<stream_t> queue;
    std::set<uint16_t> queuedVbuckets;

    AtomicValue<bool> notified;
    size_t iterationsBeforeYield;
};

class NotifierStream : public Stream {
public:
    NotifierStream(EventuallyPersistentEngine* e, dcp_producer_t producer,
                   const std::string &name, uint32_t flags, uint32_t opaque,
                   uint16_t vb, uint64_t start_seqno, uint64_t end_seqno,
                   uint64_t vb_uuid, uint64_t snap_start_seqno,
                   uint64_t snap_end_seqno);

    ~NotifierStream() {
        transitionState(STREAM_DEAD);
    }

    DcpResponse* next();

    uint32_t setDead(end_stream_status_t status);

    void notifySeqnoAvailable(uint64_t seqno);

private:

    void transitionState(stream_state_t newState);

    dcp_producer_t producer;
};

class PassiveStream : public Stream {
public:
    PassiveStream(EventuallyPersistentEngine* e, dcp_consumer_t consumer,
                  const std::string &name, uint32_t flags, uint32_t opaque,
                  uint16_t vb, uint64_t start_seqno, uint64_t end_seqno,
                  uint64_t vb_uuid, uint64_t snap_start_seqno,
                  uint64_t snap_end_seqno, uint64_t vb_high_seqno);

    ~PassiveStream();

    process_items_error_t processBufferedMessages(uint32_t &processed_bytes,
                                                  size_t batchSize);

    DcpResponse* next();

    uint32_t setDead(end_stream_status_t status);

    void acceptStream(uint16_t status, uint32_t add_opaque);

    void reconnectStream(RCPtr<VBucket> &vb, uint32_t new_opaque,
                         uint64_t start_seqno);

    ENGINE_ERROR_CODE messageReceived(DcpResponse* response);

    void addStats(ADD_STAT add_stat, const void *c);

private:

    ENGINE_ERROR_CODE processMutation(MutationResponse* mutation);

    ENGINE_ERROR_CODE processDeletion(MutationResponse* deletion);

    void handleSnapshotEnd(RCPtr<VBucket>& vb, uint64_t byseqno);

    void processMarker(SnapshotMarker* marker);

    void processSetVBucketState(SetVBucketState* state);

    bool transitionState(stream_state_t newState);

    uint32_t clearBuffer();

    uint32_t setDead_UNLOCKED(end_stream_status_t status,
                              LockHolder *slh);

    const char* getEndStreamStatusStr(end_stream_status_t status);

    EventuallyPersistentEngine* engine;
    dcp_consumer_t consumer;
    uint64_t last_seqno;

    uint64_t cur_snapshot_start;
    uint64_t cur_snapshot_end;
    snapshot_type_t cur_snapshot_type;
    bool cur_snapshot_ack;

    struct Buffer {
        Buffer() : bytes(0), items(0) {}
        size_t bytes;
        size_t items;
        Mutex bufMutex;
        std::queue<DcpResponse*> messages;
    } buffer;
};

typedef RCPtr<PassiveStream> passive_stream_t;

#endif  // SRC_DCP_STREAM_H_<|MERGE_RESOLUTION|>--- conflicted
+++ resolved
@@ -185,14 +185,7 @@
                  uint64_t vb_uuid, uint64_t snap_start_seqno,
                  uint64_t snap_end_seqno);
 
-<<<<<<< HEAD
     ~ActiveStream();
-=======
-    ~ActiveStream() {
-        transitionState(STREAM_DEAD);
-        clear_UNLOCKED();
-    }
->>>>>>> a430629f
 
     DcpResponse* next();
 
