--- conflicted
+++ resolved
@@ -1049,12 +1049,8 @@
         compactreq.purge_before_seq =
                                     ntohll(req->message.body.purge_before_seq);
         compactreq.drop_deletes     = req->message.body.drop_deletes;
-<<<<<<< HEAD
         compactreq.db_file_id       = e->getEpStore()->getDBFileId(*req);
-=======
-        compactreq.db_file_id       = getDbFileId(e, req);
         uint16_t vbid = ntohs(req->message.header.request.vbucket);
->>>>>>> 890f7994
 
         ENGINE_ERROR_CODE err;
         void* es = e->getEngineSpecific(cookie);
