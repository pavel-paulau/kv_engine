/* -*- Mode: C++; tab-width: 4; c-basic-offset: 4; indent-tabs-mode: nil -*- */
/*
 *     Copyright 2015 Couchbase, Inc
 *
 *   Licensed under the Apache License, Version 2.0 (the "License");
 *   you may not use this file except in compliance with the License.
 *   You may obtain a copy of the License at
 *
 *       http://www.apache.org/licenses/LICENSE-2.0
 *
 *   Unless required by applicable law or agreed to in writing, software
 *   distributed under the License is distributed on an "AS IS" BASIS,
 *   WITHOUT WARRANTIES OR CONDITIONS OF ANY KIND, either express or implied.
 *   See the License for the specific language governing permissions and
 *   limitations under the License.
 */

#include "subdocument.h"

#include <snappy-c.h>

#include "connections.h"
#include "debug_helpers.h"
#include "mcbp.h"
#include "subdocument_context.h"
#include "subdocument_traits.h"
#include "subdocument_validators.h"
#include "timings.h"
#include "topkeys.h"
#include "utilities/protocol2text.h"

#include <platform/histogram.h>

/******************************************************************************
 * Subdocument executors
 *****************************************************************************/

/*
 * Declarations
 */

static bool subdoc_fetch(McbpConnection* c, ENGINE_ERROR_CODE ret, const char* key,
                         size_t keylen, uint16_t vbucket, uint64_t cas);

static bool subdoc_operate(SubdocCmdContext* context);

static ENGINE_ERROR_CODE subdoc_update(SubdocCmdContext* context,
                                       ENGINE_ERROR_CODE ret,
                                       const char* key, size_t keylen,
                                       uint16_t vbucket, uint32_t expiration);
static void subdoc_response(SubdocCmdContext* context);

static protocol_binary_response_status
subdoc_operate_one_path(Connection* c, SubdocCmdContext::OperationSpec& spec,
                        const const_sized_buffer& in_doc,
                        uint64_t in_cas);

// Debug - print details of the specified subdocument command.
static void subdoc_print_command(Connection* c, protocol_binary_command cmd,
                                 const char* key, const uint16_t keylen,
                                 const char* path, const uint16_t pathlen,
                                 const char* value, const uint32_t vallen) {
    char clean_key[KEY_MAX_LENGTH + 32];
    char clean_path[SUBDOC_PATH_MAX_LENGTH];
    char clean_value[80]; // only print the first few characters of the value.
    if ((key_to_printable_buffer(clean_key, sizeof(clean_key), c->getId(), true,
                                 memcached_opcode_2_text(cmd), key, keylen)
                    != -1)
                    && (buf_to_printable_buffer(clean_path, sizeof(clean_path),
                                                path, pathlen) != -1)) {
        // print key, path & value if there is a value.
        if ((vallen > 0)
                        && (buf_to_printable_buffer(clean_value,
                                                    sizeof(clean_value), value,
                                                    vallen) != -1)) {
            LOG_DEBUG(c, "%s path:'%s' value:'%s'",
                      clean_key, clean_path, clean_value);
        } else {
            // key & path only
            LOG_DEBUG(c, "%s path:'%s'", clean_key, clean_path);
        }
    }
}

/*
 * Definitions
 */

static SubdocCmdContext*
subdoc_create_context(McbpConnection* c, const SubdocCmdTraits traits,
                      const void* packet, const_sized_buffer value) {

    try {
        auto* context = new SubdocCmdContext(c, traits);

        switch (traits.path) {
        case SubdocPath::SINGLE: {
            const protocol_binary_request_subdocument *req =
                    reinterpret_cast<const protocol_binary_request_subdocument*>(packet);

            const protocol_binary_subdoc_flag flags =
                    static_cast<protocol_binary_subdoc_flag>(req->message.extras.subdoc_flags);
            const protocol_binary_command mcbp_cmd =
                    protocol_binary_command(req->message.header.request.opcode);
            const uint16_t pathlen = ntohs(req->message.extras.pathlen);

            // Path is the first thing in the value; remainder is the operation
            // value.
            const_sized_buffer path = value;
            path.len = pathlen;

            // Decode as single path; add a single operation to the context.
            if (traits.request_has_value) {
                // Adjust value to move past the path.
                value.buf += pathlen;
                value.len -= pathlen;

                context->ops.emplace_back
                    (SubdocCmdContext::OperationSpec{get_subdoc_cmd_traits(mcbp_cmd),
                                                     flags, path, value});
            } else {
                context->ops.emplace_back
                    (SubdocCmdContext::OperationSpec{get_subdoc_cmd_traits(mcbp_cmd),
                                                     flags, path});
            }

            if (settings.verbose > 1) {
                const uint8_t extlen = req->message.header.request.extlen;
                const char* key = (char*)packet + sizeof(req->message.header) + extlen;
                const uint16_t keylen = ntohs(req->message.header.request.keylen);

                subdoc_print_command(c, mcbp_cmd, key, keylen,
                                     path.buf, path.len, value.buf, value.len);
            }
            break;
        }

        case SubdocPath::MULTI: {
            // Decode each of lookup specs from the value into our command context.
            size_t offset = 0;

            while (offset < value.len) {
                protocol_binary_command binprot_cmd;
                protocol_binary_subdoc_flag flags;
                size_t headerlen;
                const_sized_buffer path;
                const_sized_buffer spec_value;
                if (traits.is_mutator) {
                    auto* spec = reinterpret_cast<const protocol_binary_subdoc_multi_mutation_spec*>
                        (value.buf + offset);
                    headerlen = sizeof(*spec);
                    binprot_cmd = protocol_binary_command(spec->opcode);
                    flags = protocol_binary_subdoc_flag(spec->flags);
                    path = {value.buf + offset + headerlen,
                                 htons(spec->pathlen)};
                    spec_value = {value.buf + offset + headerlen + path.len,
                                  htonl(spec->valuelen)};

                } else {
                    auto* spec = reinterpret_cast<const protocol_binary_subdoc_multi_lookup_spec*>
                        (value.buf + offset);
                    headerlen = sizeof(*spec);
                    binprot_cmd = protocol_binary_command(spec->opcode);
                    flags = protocol_binary_subdoc_flag(spec->flags);
                    path = {value.buf + offset + headerlen,
                            htons(spec->pathlen)};
                    spec_value = {nullptr, 0};
                }

                auto traits = get_subdoc_cmd_traits(binprot_cmd);

                context->ops.emplace_back
                    (SubdocCmdContext::OperationSpec{traits, flags, path,
                                                     spec_value});

                offset += headerlen + path.len + spec_value.len;
            }

            if (settings.verbose > 1) {
                const protocol_binary_request_subdocument *req =
                        reinterpret_cast<const protocol_binary_request_subdocument*>(packet);

                const protocol_binary_command mcbp_cmd =
                        protocol_binary_command(req->message.header.request.opcode);

                const uint8_t extlen = req->message.header.request.extlen;
                const char* key = (char*)packet + sizeof(req->message.header) + extlen;
                const uint16_t keylen = ntohs(req->message.header.request.keylen);

                const char path[] = "<multipath>";
                subdoc_print_command(c, mcbp_cmd, key, keylen,
                                     path, strlen(path), value.buf, value.len);
            }
        }}
        return context;
    } catch (std::bad_alloc&) {
        return nullptr;
    }
}

/* Decode the specified expiration value for the specified request.
 */
uint32_t subdoc_decode_expiration(const protocol_binary_request_header* header,
                                  const SubdocCmdTraits traits) {
    // Expiration is zero (never expire) unless an (optional) 4-byte expiry
    // value was included in the extras.
    const char* expiration_ptr = nullptr;

    // Single-path and multi-path have different extras encodings:
    switch (traits.path) {
    case SubdocPath::SINGLE:
        if (header->request.extlen == SUBDOC_EXPIRY_EXTRAS_LEN) {
            expiration_ptr = reinterpret_cast<const char*>(header) +
                             sizeof(*header) + SUBDOC_BASIC_EXTRAS_LEN;
        }
        break;

    case SubdocPath::MULTI:
        if (header->request.extlen == sizeof(uint32_t)) {
            expiration_ptr = reinterpret_cast<const char*>(header) +
                             sizeof(*header);
        }
        break;
    }

    if (expiration_ptr != nullptr) {
        return ntohl(*reinterpret_cast<const uint32_t*>(expiration_ptr));
    } else {
        return 0;
    }
}

/* Main function which handles execution of all sub-document
 * commands: fetches, operates on, updates and finally responds to the client.
 *
 * Invoked via extern "C" trampoline functions (see later) which populate the
 * subdocument elements of executors[].
 *
 * @param c      connection object.
 * @param packet request packet.
 * @param traits Traits associated with the specific command.
 */
static void subdoc_executor(McbpConnection *c, const void *packet,
                            const SubdocCmdTraits traits) {

    // 0. Parse the request and log it if debug enabled.
    const protocol_binary_request_subdocument *req =
            reinterpret_cast<const protocol_binary_request_subdocument*>(packet);
    const protocol_binary_request_header* header = &req->message.header;

    const uint8_t extlen = header->request.extlen;
    const uint16_t keylen = ntohs(header->request.keylen);
    const uint32_t bodylen = ntohl(header->request.bodylen);
    const uint16_t vbucket = ntohs(header->request.vbucket);
    const uint64_t cas = ntohll(header->request.cas);

    const char* key = (char*)packet + sizeof(*header) + extlen;

    const char* value = key + keylen;
    const uint32_t vallen = bodylen - keylen - extlen;

    const uint32_t expiration = subdoc_decode_expiration(header, traits);

    // We potentially need to make multiple attempts at this as the engine may
    // return EWOULDBLOCK if not initially resident, hence initialise ret to
    // c->aiostat.
    ENGINE_ERROR_CODE ret = c->getAiostat();
    c->setAiostat(ENGINE_SUCCESS);

    // If client didn't specify a CAS, we still use CAS internally to check
    // that we are updating the same version of the document as was fetched.
    // However in this case we auto-retry in the event of a concurrent update
    // by some other client.
    const bool auto_retry = (cas == 0);

    // We specify a finite number of times to retry; to prevent the (extremely
    // unlikely) event that we are fighting with another client for the
    // correct CAS value for an arbitrary amount of time (and to defend against
    // possible bugs in our code ;)
    const int MAXIMUM_ATTEMPTS = 100;

    int attempts = 0;
    do {
        attempts++;

        // 0. If we don't already have a command context, allocate one
        // (we may already have one if this is an auto_retry or a re-execution
        // due to EWOULDBLOCK).
        auto* context = dynamic_cast<SubdocCmdContext*>(c->getCommandContext());
        if (context == nullptr) {
            const_sized_buffer value_buf{value, vallen};
            context = subdoc_create_context(c, traits, packet, value_buf);
            c->setCommandContext(context);
        }

        // 1. Attempt to fetch from the engine the document to operate on. Only
        // continue if it returned true, otherwise return from this function
        // (which may result in it being called again later in the EWOULDBLOCK
        // case).
        if (!subdoc_fetch(c, ret, key, keylen, vbucket, cas)) {
            return;
        }

        // 2. Perform the operation specified by CMD. Again, return if it fails.
        if (!subdoc_operate(context)) {
            return;
        }

        // 3. Update the document in the engine (mutations only).
        ret = subdoc_update(context, ret, key, keylen, vbucket, expiration);
        if (ret == ENGINE_KEY_EEXISTS) {
            if (auto_retry) {
                // Retry the operation. Reset the command context and related
                // state, so start from the beginning again.
                ret = ENGINE_SUCCESS;
                if (c->getItem() != nullptr) {
                    bucket_release_item(c, c->getItem());
                    c->setItem(nullptr);
                }

                c->resetCommandContext();
                continue;
            } else {
                // No auto-retry - return status back to client and return.
                mcbp_write_packet(c, engine_error_2_mcbp_protocol_error(ret));
                return;
            }
        } else if (ret != ENGINE_SUCCESS) {
            return;
        }

        // 4. Form a response and send it back to the client.
        subdoc_response(context);

        // Update stats. Treat all mutations as 'cmd_set', all accesses as 'cmd_get',
        // in addition to specific subdoc counters. (This is mainly so we
        // see subdoc commands in the GUI, which used cmd_set / cmd_get).
        auto* thread_stats = get_thread_stats(c);
        if (context->traits.is_mutator) {
            thread_stats->cmd_subdoc_mutation++;
            thread_stats->bytes_subdoc_mutation_total += context->out_doc_len;
            thread_stats->bytes_subdoc_mutation_inserted +=
                    context->getOperationValueBytesTotal();

            SLAB_INCR(c, cmd_set, key, keylen);
        } else {
            thread_stats->cmd_subdoc_lookup++;
            thread_stats->bytes_subdoc_lookup_total += context->in_doc.len;
            thread_stats->bytes_subdoc_lookup_extracted += context->response_val_len;

            STATS_HIT(c, get, key, nkey);
        }
        update_topkeys(key, keylen, c);

        return;
    } while (auto_retry && attempts < MAXIMUM_ATTEMPTS);

    // Hit maximum attempts - this theoretically could happen but shouldn't
    // in reality.
    const protocol_binary_command mcbp_cmd =
            protocol_binary_command(header->request.opcode);

    LOG_WARNING(c,
         "%u: Subdoc: Hit maximum number of auto-retry attempts (%d) when "
         "attempting to perform op %s for client %s - returning TMPFAIL",
         c->getId(), MAXIMUM_ATTEMPTS, memcached_opcode_2_text(mcbp_cmd),
         c->getDescription().c_str());
    mcbp_write_packet(c, engine_error_2_mcbp_protocol_error(ENGINE_TMPFAIL));
}

/* Gets a flat, uncompressed JSON document ready for performing a subjson
 * operation on it.
 * @param      c        Connection
 * @param      item     The item referring to the document to retreive.
 * @param[out] document Upon success, the returned document.
 * @param      in_cas   Input CAS to use
 * @param[out] cas      Upon success, the returned document's CAS.
 * @param[out] flags    Upon success, the returned document's flags.
 *
 * Returns true if a buffer could be prepared, updating {document} with the
 * address and size of the document and {cas} with the cas.
 * Otherwise returns an error code indicating why the document could not be
 * obtained.
 */
static protocol_binary_response_status
get_document_for_searching(McbpConnection * c, const item* item,
                           const_sized_buffer& document, uint64_t in_cas,
                           uint64_t& cas, uint32_t& flags) {

    item_info_holder info;
    info.info.nvalue = IOV_MAX;

    if (!bucket_get_item_info(c, item, &info.info)) {
        LOG_WARNING(c, "%u: Failed to get item info", c->getId());
        return PROTOCOL_BINARY_RESPONSE_EINTERNAL;
    }

    // Need to have the complete document in a single iovec.
    if (info.info.nvalue != 1) {
        LOG_WARNING(c, "%u: More than one iovec in document", c->getId());
        return PROTOCOL_BINARY_RESPONSE_EINTERNAL;
    }

    // Check CAS matches (if specified by the user)
    if ((in_cas != 0) && in_cas != info.info.cas) {
        return PROTOCOL_BINARY_RESPONSE_KEY_EEXISTS;
    }

    // Set CAS - same irrespective of datatype.
    cas = info.info.cas;
    flags = info.info.flags;

    switch (info.info.datatype) {
    case PROTOCOL_BINARY_DATATYPE_JSON:
        // Good to go using original buffer.
        document.buf = static_cast<char*>(info.info.value[0].iov_base);
        document.len = info.info.value[0].iov_len;
        return PROTOCOL_BINARY_RESPONSE_SUCCESS;

    case PROTOCOL_BINARY_DATATYPE_COMPRESSED_JSON:
        {
            // Need to expand before attempting to extract from it.
            const char* compressed_buf =
                    static_cast<char*>(info.info.value[0].iov_base);
            const size_t compressed_len = info.info.value[0].iov_len;
            size_t uncompressed_len;
            if (snappy_uncompressed_length(compressed_buf, compressed_len,
                                           &uncompressed_len) != SNAPPY_OK) {
                char clean_key[KEY_MAX_LENGTH + 32];
                if (buf_to_printable_buffer(clean_key, sizeof(clean_key),
                                            static_cast<const char*>(info.info.key),
                                            info.info.nkey) != -1) {
                    LOG_WARNING(c,
                                "<%u ERROR: Failed to determine inflated body"
                                    " size. Key: '%s' may have an "
                                    "incorrect datatype of COMPRESSED_JSON.",
                                c->getId(), clean_key);
                }
                return PROTOCOL_BINARY_RESPONSE_EINTERNAL;
            }

            // We use the connections' dynamic buffer to uncompress into; this
            // will later be used as the the send buffer for the subset of the
            // document we send.
            if (!c->growDynamicBuffer(uncompressed_len)) {
                if (settings.verbose > 0) {
                    LOG_WARNING(c,
                                "<%u ERROR: Failed to grow dynamic buffer to %"
                                    PRIu64 "for uncompressing document.",
                                c->getId(), uncompressed_len);
                }
                return PROTOCOL_BINARY_RESPONSE_E2BIG;
            }

            auto &dbuf = c->getDynamicBuffer();
            char* buffer = dbuf.getCurrent();
            if (snappy_uncompress(compressed_buf, compressed_len, buffer,
                                  &uncompressed_len) != SNAPPY_OK) {
                char clean_key[KEY_MAX_LENGTH + 32];
                if (buf_to_printable_buffer(clean_key, sizeof(clean_key),
                                            static_cast<const char*>(info.info.key),
                                            info.info.nkey) != -1) {
                    LOG_WARNING(c,
                                "<%u ERROR: Failed to inflate body. Key: '%s'"
                                    " may have an incorrect datatype of "
                                    "COMPRESSED_JSON.", c->getId(), clean_key);
                }
                return PROTOCOL_BINARY_RESPONSE_EINTERNAL;
            }
            dbuf.moveOffset(uncompressed_len);
            // Update document to point to the uncompressed version in the buffer.
            document.buf = buffer;
            document.len = uncompressed_len;
            return PROTOCOL_BINARY_RESPONSE_SUCCESS;
        }

    case PROTOCOL_BINARY_RAW_BYTES:
    case PROTOCOL_BINARY_DATATYPE_COMPRESSED:
        // No good; need to have JSON
        return PROTOCOL_BINARY_RESPONSE_SUBDOC_DOC_NOTJSON;

    default:
        {
            // Unhandled datatype - shouldn't occur.
            char clean_key[KEY_MAX_LENGTH + 32];
            if (buf_to_printable_buffer(clean_key, sizeof(clean_key),
                                        static_cast<const char*>(info.info.key),
                                        info.info.nkey) != -1) {
                LOG_WARNING(c,
                            "<%u ERROR: Unhandled datatype '%u' of document"
                                " '%s'.", c->getId(), info.info.datatype,
                            clean_key);
            }
            return PROTOCOL_BINARY_RESPONSE_EINTERNAL;
        }
    }
}

// Fetch the item to operate on from the engine.
// Returns true if the command was successful (and execution should continue),
// else false.
static bool subdoc_fetch(McbpConnection* c, ENGINE_ERROR_CODE ret, const char* key,
                         size_t keylen, uint16_t vbucket, uint64_t cas) {

    if (c->getItem() == NULL) {
        item* initial_item;

        if (ret == ENGINE_SUCCESS) {
            ret = bucket_get(c, &initial_item, key, (int)keylen, vbucket);
        }

        switch (ret) {
        case ENGINE_SUCCESS:
            // We have the item; assign to c->item (so we'll start from step 2
            // next time).
            c->setItem(initial_item);
            break;

        case ENGINE_EWOULDBLOCK:
            c->setEwouldblock(true);
            return false;

        case ENGINE_DISCONNECT:
            c->setState(conn_closing);
            return false;

        default:
            mcbp_write_packet(c, engine_error_2_mcbp_protocol_error(ret));
            return false;
        }
    }

    auto* context = dynamic_cast<SubdocCmdContext*>(c->getCommandContext());
    if (context == nullptr) {
        LOG_WARNING(c,
             "subdoc_fetch: Failed to allocate context - closing connection");
        c->setState(conn_closing);
        return false;
    }


    if (context->in_doc.buf == nullptr) {
        // Retrieve the item_info the engine, and if necessary
        // uncompress it so subjson can parse it.
        uint64_t doc_cas;
        uint32_t doc_flags;
        const_sized_buffer doc;
        protocol_binary_response_status status;
        status = get_document_for_searching(c, c->getItem(), doc, cas,
                                            doc_cas, doc_flags);

        if (status != PROTOCOL_BINARY_RESPONSE_SUCCESS) {
            // Failed. Note c->item and c->commandContext will both be freed for
            // us as part of preparing for the next command.
            mcbp_write_packet(c, status);
            return false;
        }

        // Record the input document in the context.
        context->in_doc = doc;
        context->in_cas = doc_cas;
        context->in_flags = doc_flags;
    }

    return true;
}

/** Perform the operation specified by {spec} to one path in the document.
 */
static protocol_binary_response_status
subdoc_operate_one_path(Connection* c, SubdocCmdContext::OperationSpec& spec,
                      const const_sized_buffer& in_doc, uint64_t in_cas) {

    // Prepare the specified sub-document command.
    Subdoc::Operation* op = c->getThread()->subdoc_op;
    op->clear();
    op->set_result_buf(&spec.result);
    op->set_code(spec.traits.command);
    op->set_doc(in_doc.buf, in_doc.len);
    op->set_value(spec.value.buf, spec.value.len);

    // ... and execute it.
    Subdoc::Error subdoc_res = op->op_exec(spec.path.buf, spec.path.len);

    switch (subdoc_res) {
    case Subdoc::Error::SUCCESS:
        return PROTOCOL_BINARY_RESPONSE_SUCCESS;

    case Subdoc::Error::PATH_ENOENT:
        return PROTOCOL_BINARY_RESPONSE_SUBDOC_PATH_ENOENT;

    case Subdoc::Error::PATH_MISMATCH:
        return PROTOCOL_BINARY_RESPONSE_SUBDOC_PATH_MISMATCH;

    case Subdoc::Error::DOC_ETOODEEP:
        return PROTOCOL_BINARY_RESPONSE_SUBDOC_DOC_E2DEEP;

    case Subdoc::Error::PATH_EINVAL:
        return PROTOCOL_BINARY_RESPONSE_SUBDOC_PATH_EINVAL;

    case Subdoc::Error::DOC_NOTJSON:
        return PROTOCOL_BINARY_RESPONSE_SUBDOC_DOC_NOTJSON;

    case Subdoc::Error::DOC_EEXISTS:
        return PROTOCOL_BINARY_RESPONSE_SUBDOC_PATH_EEXISTS;

    case Subdoc::Error::PATH_E2BIG:
        return PROTOCOL_BINARY_RESPONSE_SUBDOC_PATH_E2BIG;

    case Subdoc::Error::NUM_E2BIG:
        return PROTOCOL_BINARY_RESPONSE_SUBDOC_NUM_ERANGE;

    case Subdoc::Error::DELTA_EINVAL:
        return PROTOCOL_BINARY_RESPONSE_SUBDOC_DELTA_EINVAL;

    case Subdoc::Error::VALUE_CANTINSERT:
        return PROTOCOL_BINARY_RESPONSE_SUBDOC_VALUE_CANTINSERT;

    case Subdoc::Error::DELTA_OVERFLOW:
        return PROTOCOL_BINARY_RESPONSE_SUBDOC_VALUE_CANTINSERT;

    case Subdoc::Error::VALUE_ETOODEEP:
        return PROTOCOL_BINARY_RESPONSE_SUBDOC_VALUE_ETOODEEP;

    default:
        // TODO: handle remaining errors.
        LOG_DEBUG(c, "Unexpected response from subdoc: %d (0x%x)",
                  subdoc_res, subdoc_res);
        return PROTOCOL_BINARY_RESPONSE_EINTERNAL;
    }
}

// Operate on the document as specified by the command context.
// Returns true if the command was successful (and execution should continue),
// else false.
static bool subdoc_operate(SubdocCmdContext* context) {

    if (!context->executed) {
        GenericBlockTimer<TimingHistogram, 0> bt(
                &all_buckets[context->c->getBucketIndex()].subjson_operation_times);

        context->overall_status = PROTOCOL_BINARY_RESPONSE_SUCCESS;

        // 2. Perform each of the operations on document.
        for (auto op = context->ops.begin(); op != context->ops.end(); op++) {
            op->status = subdoc_operate_one_path(context->c, *op, context->in_doc,
                                                 context->in_cas);

            switch (context->traits.path) {
            case SubdocPath::SINGLE:
                if (op->status != PROTOCOL_BINARY_RESPONSE_SUCCESS) {
                    // Failure of a (the only) op stops execution and returns an
                    // error to the client.
                    mcbp_write_packet(context->c, op->status);
                    return false;
                }
                break;

            case SubdocPath::MULTI:
                if (op->status == PROTOCOL_BINARY_RESPONSE_SUCCESS) {
                    if (context->traits.is_mutator) {
                        // Unless this is the last operation, we need to make
                        // the result document be input for the next operation.
                        auto last_op = std::prev(context->ops.end());
                        if (op == last_op) {
                            continue;
                        }

                        // Determine how much space we now need.
                        size_t new_doc_len = 0;
                        for (auto& loc : op->result.newdoc()) {
                            new_doc_len += loc.length;
                        }

                        // TODO-PERF: We need to create a contiguous input
                        // region for the next subjson call, from the set of
                        // iovecs in the result. We can't simply write into
                        // the dynamic_buffer, as that may be the underlying
                        // storage for iovecs from the result. Ideally we'd
                        // either permit subjson to take an iovec as input, or
                        // permit subjson to take all the multipaths at once.
                        // For now we make a contiguous region in a temporary
                        // std::vector, and point in_doc at that.
                        std::unique_ptr<char[]> intermediate_doc;
                        try {
                            intermediate_doc.reset(new char[new_doc_len]);
                        } catch (const std::bad_alloc&) {
                            // Insufficient memory - unable to continue.
                            mcbp_write_packet(context->c,
                                              PROTOCOL_BINARY_RESPONSE_ENOMEM);
                            return false;
                        }

                        size_t offset = 0;
                        for (auto& loc : op->result.newdoc()) {
                            std::memcpy(intermediate_doc.get() + offset,
                                        loc.at, loc.length);
                            offset += loc.length;
                        }

                        // Copying complete - safe to delete the old temp_doc
                        // (even if it was the source of some of the newdoc
                        // iovecs).
                        context->temp_doc.swap(intermediate_doc);
                        context->in_doc = {context->temp_doc.get(),
                                           new_doc_len};

                    } else { // lookup
                        // nothing to do.
                    }
                } else {
                    context->overall_status
                        = PROTOCOL_BINARY_RESPONSE_SUBDOC_MULTI_PATH_FAILURE;
                    if (context->traits.is_mutator) {
                        // For mutations, this stops the operation - however as
                        // we need to respond with a body indicating the index
                        // which failed we return true indicating 'success'.
                        return true;
                    } else {
                        // For lookup; an operation failing doesn't stop us
                        // continuing with the rest of the operations
                        // - continue with the next operation.
                        continue;
                    }
                }
                break;
            }
        }

        context->executed = true;
    }

    return true;
}

// Update the engine with whatever modifications the subdocument command made
// to the document.
// Returns true if the update was successful (and execution should continue),
// else false.
ENGINE_ERROR_CODE subdoc_update(SubdocCmdContext* context,
                                ENGINE_ERROR_CODE ret, const char* key,
                                size_t keylen, uint16_t vbucket,
                                uint32_t expiration) {
    auto* const c = context->c;
    auto* handle = reinterpret_cast<ENGINE_HANDLE*>(c->getBucketEngine());

    if (!context->traits.is_mutator) {
        // No update required - just make sure we have the correct cas to use
        // for response.
        c->setCAS(context->in_cas);
        return ENGINE_SUCCESS;
    }

    // For multi-mutations, we only want to actually update the engine if /all/
    // paths succeeded - otherwise the document is unchanged (and we continue
    // to subdoc_response() to send information back to the client on what
    // succeeded/failed.
    if (context->overall_status != PROTOCOL_BINARY_RESPONSE_SUCCESS) {
        return ENGINE_SUCCESS;
    }

    // Calculate the updated document length - use the last operation result.
    context->out_doc_len = 0;
    for (auto& loc : context->ops.back().result.newdoc()) {
        context->out_doc_len += loc.length;
    }

    // Allocate a new item of this size.
    if (context->out_doc == NULL) {
        item *new_doc;

        if (ret == ENGINE_SUCCESS) {
<<<<<<< HEAD
            ret = c->getBucketEngine()->allocate(handle, c->getCookie(),
                                                 &new_doc, key, keylen,
                                                 context->out_doc_len, 0,
                                                 expiration,
                                                 PROTOCOL_BINARY_DATATYPE_JSON);
=======
            ret = c->getBucketEngine()->allocate(
                    handle, c, &new_doc, key, keylen, context->out_doc_len,
                    context->in_flags, expiration,
                    PROTOCOL_BINARY_DATATYPE_JSON);
>>>>>>> b81b46f3
        }

        switch (ret) {
        case ENGINE_SUCCESS:
            // Save the allocated document in the cmd context.
            context->out_doc = new_doc;
            break;

        case ENGINE_EWOULDBLOCK:
            c->setEwouldblock(true);
            return ret;

        case ENGINE_DISCONNECT:
            c->setState(conn_closing);
            return ret;

        default:
            mcbp_write_packet(c, engine_error_2_mcbp_protocol_error(ret));
            return ret;
        }

        // To ensure we only replace the version of the document we
        // just appended to; set the CAS to the one retrieved from.
        bucket_item_set_cas(c, new_doc, context->in_cas);

        // Obtain the item info (and it's iovectors)
        item_info new_doc_info;
        new_doc_info.nvalue = IOV_MAX;
        if (!bucket_get_item_info(c, new_doc, &new_doc_info)) {
            mcbp_write_packet(c, PROTOCOL_BINARY_RESPONSE_EINTERNAL);
            return ENGINE_FAILED;
        }

        // Copy the new document into the item.
        char* write_ptr = static_cast<char*>(new_doc_info.value[0].iov_base);
        for (auto& loc : context->ops.back().result.newdoc()) {
            std::copy(loc.at, loc.at + loc.length, write_ptr);
            write_ptr += loc.length;
        }
    }

    // And finally, store the new document.
    uint64_t new_cas;
    ret = bucket_store(c, context->out_doc, &new_cas, OPERATION_REPLACE,
                       vbucket);
    switch (ret) {
    case ENGINE_SUCCESS:
        // Record the UUID / Seqno if MUTATION_SEQNO feature is enabled so
        // we can include it in the response.
        if (c->isSupportsMutationExtras()) {
            item_info info;
            info.nvalue = 1;
            if (!bucket_get_item_info(c, context->out_doc, &info)) {
                LOG_WARNING(c, "%u: Subdoc: Failed to get item info",
                            c->getId());
                mcbp_write_packet(c, PROTOCOL_BINARY_RESPONSE_EINTERNAL);
                return ENGINE_FAILED;
            }
            context->vbucket_uuid = info.vbucket_uuid;
            context->sequence_no = info.seqno;
        }

        c->setCAS(new_cas);
        break;

    case ENGINE_KEY_EEXISTS:
        // CAS mismatch. Caller may choose to retry this (without necessarily
        // telling the client), so send so response here...
        break;

    case ENGINE_EWOULDBLOCK:
        c->setEwouldblock(true);
        break;

    case ENGINE_DISCONNECT:
        c->setState(conn_closing);
        break;

    default:
        mcbp_write_packet(c, engine_error_2_mcbp_protocol_error(ret));
        break;
    }

    return ret;
}

/* Encodes the context's mutation sequence number and vBucket UUID into the
 * given buffer.
 * @param descr Buffer to write to. Must be 16 bytes in size.
 */
static void encode_mutation_descr(SubdocCmdContext* context, char* buffer)
{
    mutation_descr_t descr;
    descr.seqno = htonll(context->sequence_no);
    descr.vbucket_uuid = htonll(context->vbucket_uuid);
    std::memcpy(buffer, &descr, sizeof(descr));
}

/* Encodes the specified multi-mutation result into the given the given buffer.
 * @param index The operation index.
 * @param op Operation spec to encode.
 * @param buffer Buffer to encode into
 * @return The number of bytes written into the buffer.
 */
static size_t encode_multi_mutation_result_spec(uint8_t index,
                                                const SubdocCmdContext::OperationSpec& op,
                                                char* buffer)
{
    char* cursor = buffer;

    // Always encode the index and status.
    *reinterpret_cast<uint8_t*>(cursor) = index;
    cursor += sizeof(uint8_t);
    *reinterpret_cast<uint16_t*>(cursor) = htons(op.status);
    cursor += sizeof(uint16_t);

    // Also encode resultlen if status is success.
    if (op.status == PROTOCOL_BINARY_RESPONSE_SUCCESS) {
        const auto& mloc = op.result.matchloc();
        *reinterpret_cast<uint32_t*>(cursor) = htonl(mloc.length);
        cursor += sizeof(uint32_t);
    }
    return cursor - buffer;
}

/* Construct and send a response to a single-path request back to the client.
 */
static void subdoc_single_response(SubdocCmdContext* context) {
    auto* const c = context->c;

    protocol_binary_response_subdocument* rsp =
            reinterpret_cast<protocol_binary_response_subdocument*>(c->write.buf);

    // Calculate extras size
    const bool include_mutation_dscr = (c->isSupportsMutationExtras() &&
                                        context->traits.is_mutator);
    const size_t extlen = include_mutation_dscr ? sizeof(mutation_descr_t)
                                                : 0;

    const char* value = NULL;
    context->response_val_len = 0;
    if (context->traits.response_has_value) {
        auto mloc = context->ops[0].result.matchloc();
        value = mloc.at;
        context->response_val_len = mloc.length;
    }

    if (mcbp_add_header(c, PROTOCOL_BINARY_RESPONSE_SUCCESS, extlen,
        /*keylen*/0, extlen + context->response_val_len,
                        PROTOCOL_BINARY_RAW_BYTES) == -1) {
        c->setState(conn_closing);
        return;
    }
    rsp->message.header.response.cas = htonll(c->getCAS());

    // Add mutation descr to response buffer if requested.
    if (include_mutation_dscr) {
        DynamicBuffer& response_buf = c->getDynamicBuffer();
        if (!response_buf.grow(extlen)) {
            // Unable to form complete response.
            mcbp_write_packet(c, PROTOCOL_BINARY_RESPONSE_ENOMEM);
            return;
        }
        char* const extras_ptr = response_buf.getCurrent();
        encode_mutation_descr(context, extras_ptr);
        response_buf.moveOffset(extlen);

        c->addIov(extras_ptr, extlen);
    }

    if (context->traits.response_has_value) {
        c->addIov(value, context->response_val_len);
    }

    c->setState(conn_mwrite);
}

/* Construct and send a response to a multi-path mutation back to the client.
 */
static void subdoc_multi_mutation_response(SubdocCmdContext* context) {
    auto* const c = context->c;
    protocol_binary_response_subdocument* rsp =
            reinterpret_cast<protocol_binary_response_subdocument*>(c->write.buf);

    // MULTI_MUTATION: On success, zero to N multi_mutation_result_spec objects
    // (one for each spec which wants to return a value), with optional 16byte
    // mutation descriptor in extras if MUTATION_SEQNO is enabled.
    //
    // On failure body indicates the index and status code of the first failing
    // spec.
    DynamicBuffer& response_buf = c->getDynamicBuffer();
    size_t extlen = 0;
    char* extras_ptr = nullptr;

    // Encode mutation extras into buffer if success & they were requested.
    if (context->overall_status == PROTOCOL_BINARY_RESPONSE_SUCCESS &&
            c->isSupportsMutationExtras()) {
        extlen = sizeof(mutation_descr_t);
        if (!response_buf.grow(extlen)) {
            // Unable to form complete response.
            mcbp_write_packet(c, PROTOCOL_BINARY_RESPONSE_ENOMEM);
            return;
        }
        extras_ptr = response_buf.getCurrent();
        encode_mutation_descr(context, extras_ptr);
        response_buf.moveOffset(extlen);
    }

    // Calculate how much space we need in our dynamic buffer, and total body
    // size to encode into the header.
    size_t response_buf_needed;
    size_t iov_len = 0;
    if (context->overall_status == PROTOCOL_BINARY_RESPONSE_SUCCESS) {
        // on success, one per each non-zero length result.
        response_buf_needed = 0;
        for (size_t ii = 0; ii < context->ops.size(); ii++) {
            const auto& op = context->ops[ii];
            const auto mloc = op.result.matchloc();
            if (op.traits.response_has_value && mloc.length > 0) {
                response_buf_needed += sizeof(uint8_t) + sizeof(uint16_t) +
                                       sizeof(uint32_t);
                iov_len += mloc.length;
            }
        }
    } else {
        // Just one - index and status of first failure.
        response_buf_needed = sizeof(uint8_t) + sizeof(uint16_t);
    }

    // We need two iovecs per operation result:
    // 1. result_spec header (index, status; resultlen for successful specs).
    //    Use the dynamicBuffer for this.
    // 2. actual value - this already resides in the Subdoc::Result.
    if (!response_buf.grow(response_buf_needed)) {
        // Unable to form complete response.
        mcbp_write_packet(c, PROTOCOL_BINARY_RESPONSE_ENOMEM);
        return;
    }

    // Allocated required resource - build the header.
    if (mcbp_add_header(c, context->overall_status, extlen, /*keylen*/0,
                        extlen + response_buf_needed + iov_len,
                        PROTOCOL_BINARY_RAW_BYTES)
            == -1) {
        c->setState(conn_closing);
        return;
    }
    rsp->message.header.response.cas = htonll(c->getCAS());

    // Append extras if requested.
    if (extlen > 0) {
        c->addIov(reinterpret_cast<void*>(extras_ptr), extlen);
    }

    // Append the iovecs for each operation result.
    for (size_t ii = 0; ii < context->ops.size(); ii++) {
        const auto& op = context->ops[ii];
        // Successful - encode all non-zero length results.
        if (context->overall_status == PROTOCOL_BINARY_RESPONSE_SUCCESS) {
            const auto mloc = op.result.matchloc();
            if (op.traits.response_has_value && mloc.length > 0) {
                char* header = response_buf.getCurrent();
                size_t header_sz =
                        encode_multi_mutation_result_spec(ii, op, header);

                c->addIov(reinterpret_cast<void*>(header), header_sz);
                c->addIov(mloc.at, mloc.length);

                response_buf.moveOffset(header_sz);
            }
        } else {
            // Failure - encode first unsuccessful path index and status.
            if (op.status != PROTOCOL_BINARY_RESPONSE_SUCCESS) {
                char* header = response_buf.getCurrent();
                size_t header_sz =
                        encode_multi_mutation_result_spec(ii, op, header);

                c->addIov(reinterpret_cast<void*>(header), header_sz);
                response_buf.moveOffset(header_sz);

                // Only the first unsuccessful op is reported.
                break;
            }
        }
    }
    c->setState(conn_mwrite);
}

/* Construct and send a response to a multi-path lookup back to the client.
 */
static void subdoc_multi_lookup_response(SubdocCmdContext* context) {
    auto* const c = context->c;
    protocol_binary_response_subdocument* rsp =
            reinterpret_cast<protocol_binary_response_subdocument*>(c->write.buf);

    // Calculate the value length - sum of all the operation results.
    context->response_val_len = 0;
    for (auto& op : context->ops) {
        // 16bit status, 32bit resultlen, variable-length result.
        size_t result_size = sizeof(uint16_t) + sizeof(uint32_t);
        if (op.traits.response_has_value) {
            result_size += op.result.matchloc().length;
        }
        context->response_val_len += result_size;
    }

    // We need two iovecs per operation result:
    // 1. status (uin16_t) & vallen (uint32_t). Use the dynamicBuffer for this
    // 2. actual value - this already resides either in the original document
    //                   (for lookups) or stored in the Subdoc::Result.
    DynamicBuffer& response_buf = c->getDynamicBuffer();
    size_t needed = (sizeof(uint16_t) + sizeof(uint32_t)) * context->ops.size();
    if (!response_buf.grow(needed)) {
        // Unable to form complete response.
        mcbp_write_packet(c, PROTOCOL_BINARY_RESPONSE_ENOMEM);
        return;
    }

    // Allocated required resource - build the header.
    if (mcbp_add_header(c, context->overall_status, /*extlen*/0, /*keylen*/
                        0, context->response_val_len, PROTOCOL_BINARY_RAW_BYTES)
        == -1) {
        c->setState(conn_closing);
        return;
    }
    rsp->message.header.response.cas = htonll(c->getCAS());

    // Append the iovecs for each operation result.
    for (auto& op : context->ops) {
        auto mloc = op.result.matchloc();

        // Header is always included. Result value included if the response for
        // this command has a value (e.g. not for EXISTS).
        char* header = response_buf.getCurrent();
        const size_t header_sz = sizeof(uint16_t) + sizeof(uint32_t);
        *reinterpret_cast<uint16_t*>(header) = htons(op.status);
        uint32_t result_len = 0;
        if (op.traits.response_has_value) {
            result_len = htonl(uint32_t(mloc.length));
        }
        *reinterpret_cast<uint32_t*>(header + sizeof(uint16_t)) = result_len;

        c->addIov(reinterpret_cast<void*>(header), header_sz);

        if (result_len != 0) {
            c->addIov(mloc.at, mloc.length);
        }
        response_buf.moveOffset(header_sz);
    }

    c->setState(conn_mwrite);
}

// Respond back to the user as appropriate to the specific command.
void subdoc_response(SubdocCmdContext* context) {
    switch (context->traits.path) {
    case SubdocPath::SINGLE:
        subdoc_single_response(context);
        return;

    case SubdocPath::MULTI:
        if (context->traits.is_mutator) {
            subdoc_multi_mutation_response(context);
        } else {
            subdoc_multi_lookup_response(context);
        }
        return;
    }

    // Shouldn't get here - invalid traits.path
    auto* const c = context->c;
    mcbp_write_packet(c, PROTOCOL_BINARY_RESPONSE_EINTERNAL);
    c->setState(conn_closing);
}

void subdoc_get_executor(McbpConnection* c, void* packet) {
    return subdoc_executor(c, packet,
                           get_traits<PROTOCOL_BINARY_CMD_SUBDOC_GET>());
}

void subdoc_exists_executor(McbpConnection* c, void* packet) {
    return subdoc_executor(c, packet,
                           get_traits<PROTOCOL_BINARY_CMD_SUBDOC_EXISTS>());
}

void subdoc_dict_add_executor(McbpConnection* c, void *packet) {
    return subdoc_executor(c, packet,
                           get_traits<PROTOCOL_BINARY_CMD_SUBDOC_DICT_ADD>());
}

void subdoc_dict_upsert_executor(McbpConnection* c, void *packet) {
    return subdoc_executor(c, packet,
                           get_traits<PROTOCOL_BINARY_CMD_SUBDOC_DICT_UPSERT>());
}

void subdoc_delete_executor(McbpConnection* c, void *packet) {
    return subdoc_executor(c, packet,
                           get_traits<PROTOCOL_BINARY_CMD_SUBDOC_DELETE>());
}

void subdoc_replace_executor(McbpConnection* c, void *packet) {
    return subdoc_executor(c, packet,
                           get_traits<PROTOCOL_BINARY_CMD_SUBDOC_REPLACE>());
}

void subdoc_array_push_last_executor(McbpConnection* c, void *packet) {
    return subdoc_executor(c, packet,
                           get_traits<PROTOCOL_BINARY_CMD_SUBDOC_ARRAY_PUSH_LAST>());
}

void subdoc_array_push_first_executor(McbpConnection* c, void *packet) {
    return subdoc_executor(c, packet,
                           get_traits<PROTOCOL_BINARY_CMD_SUBDOC_ARRAY_PUSH_FIRST>());
}

void subdoc_array_insert_executor(McbpConnection* c, void *packet) {
    return subdoc_executor(c, packet,
                           get_traits<PROTOCOL_BINARY_CMD_SUBDOC_ARRAY_INSERT>());
}

void subdoc_array_add_unique_executor(McbpConnection* c, void *packet) {
    return subdoc_executor(c, packet,
                           get_traits<PROTOCOL_BINARY_CMD_SUBDOC_ARRAY_ADD_UNIQUE>());
}

void subdoc_counter_executor(McbpConnection* c, void *packet) {
    return subdoc_executor(c, packet,
                           get_traits<PROTOCOL_BINARY_CMD_SUBDOC_COUNTER>());
}

void subdoc_multi_lookup_executor(McbpConnection* c, void *packet) {
    return subdoc_executor(c, packet,
                           get_traits<PROTOCOL_BINARY_CMD_SUBDOC_MULTI_LOOKUP>());
}

void subdoc_multi_mutation_executor(McbpConnection* c, void *packet) {
    return subdoc_executor(c, packet,
                           get_traits<PROTOCOL_BINARY_CMD_SUBDOC_MULTI_MUTATION>());
}<|MERGE_RESOLUTION|>--- conflicted
+++ resolved
@@ -770,18 +770,12 @@
         item *new_doc;
 
         if (ret == ENGINE_SUCCESS) {
-<<<<<<< HEAD
             ret = c->getBucketEngine()->allocate(handle, c->getCookie(),
                                                  &new_doc, key, keylen,
-                                                 context->out_doc_len, 0,
+                                                 context->out_doc_len,
+                                                 context->in_flags,
                                                  expiration,
                                                  PROTOCOL_BINARY_DATATYPE_JSON);
-=======
-            ret = c->getBucketEngine()->allocate(
-                    handle, c, &new_doc, key, keylen, context->out_doc_len,
-                    context->in_flags, expiration,
-                    PROTOCOL_BINARY_DATATYPE_JSON);
->>>>>>> b81b46f3
         }
 
         switch (ret) {
