/* -*- Mode: C++; tab-width: 4; c-basic-offset: 4; indent-tabs-mode: nil -*- */
/*
 *     Copyright 2015 Couchbase, Inc
 *
 *   Licensed under the Apache License, Version 2.0 (the "License");
 *   you may not use this file except in compliance with the License.
 *   You may obtain a copy of the License at
 *
 *       http://www.apache.org/licenses/LICENSE-2.0
 *
 *   Unless required by applicable law or agreed to in writing, software
 *   distributed under the License is distributed on an "AS IS" BASIS,
 *   WITHOUT WARRANTIES OR CONDITIONS OF ANY KIND, either express or implied.
 *   See the License for the specific language governing permissions and
 *   limitations under the License.
 */

#include "dcp/producer.h"

#include "backfill.h"
#include "checkpoint.h"
#include "collections/filter.h"
#include "collections/manager.h"
#include "collections/vbucket_filter.h"
#include "common.h"
#include "dcp/backfill-manager.h"
#include "dcp/dcpconnmap.h"
#include "ep_engine.h"
#include "failover-table.h"
#include "snappy-c.h"

#include <memcached/server_api.h>
#include <vector>

const std::chrono::seconds DcpProducer::defaultDcpNoopTxInterval(20);

DcpProducer::BufferLog::State DcpProducer::BufferLog::getState_UNLOCKED() {
    if (isEnabled_UNLOCKED()) {
        if (isFull_UNLOCKED()) {
            return Full;
        } else {
            return SpaceAvailable;
        }
    }
    return Disabled;
}

void DcpProducer::BufferLog::setBufferSize(size_t maxBytes) {
    WriterLockHolder lh(logLock);
    this->maxBytes = maxBytes;
    if (maxBytes == 0) {
        bytesSent = 0;
        ackedBytes = 0;
    }
}

bool DcpProducer::BufferLog::insert(size_t bytes) {
    WriterLockHolder wlh(logLock);
    bool inserted = false;
    // If the log is not enabled
    // or there is space, allow the insert
    if (!isEnabled_UNLOCKED() || !isFull_UNLOCKED()) {
        bytesSent += bytes;
        inserted = true;
    }
    return inserted;
}

void DcpProducer::BufferLog::release_UNLOCKED(size_t bytes) {
    if (bytesSent >= bytes) {
        bytesSent -= bytes;
    } else {
        bytesSent = 0;
    }
}

bool DcpProducer::BufferLog::pauseIfFull() {
    ReaderLockHolder rlh(logLock);
    if (getState_UNLOCKED() == Full) {
        producer.pause("bufferLog full");
        return true;
    }
    return false;
}

void DcpProducer::BufferLog::unpauseIfSpaceAvailable() {
    ReaderLockHolder rlh(logLock);
    if (getState_UNLOCKED() == Full) {
        LOG(EXTENSION_LOG_NOTICE,
            "%s Unable to notify paused connection because "
            "DcpProducer::BufferLog is full; ackedBytes:%" PRIu64
            ", bytesSent:%" PRIu64 ", maxBytes:%" PRIu64,
            producer.logHeader(),
            uint64_t(ackedBytes),
            uint64_t(bytesSent),
            uint64_t(maxBytes));
    } else {
        producer.notifyPaused(true);
    }
}

void DcpProducer::BufferLog::acknowledge(size_t bytes) {
    WriterLockHolder wlh(logLock);
    State state = getState_UNLOCKED();
    if (state != Disabled) {
        release_UNLOCKED(bytes);
        ackedBytes += bytes;
        if (state == Full) {
            LOG(EXTENSION_LOG_NOTICE,
                "%s Notifying paused connection now that "
                "DcpProducer::Bufferlog is no longer full; ackedBytes:%" PRIu64
                ", bytesSent:%" PRIu64 ", maxBytes:%" PRIu64,
                producer.logHeader(),
                uint64_t(ackedBytes),
                uint64_t(bytesSent),
                uint64_t(maxBytes));
            producer.notifyPaused(true);
        }
    }
}

void DcpProducer::BufferLog::addStats(ADD_STAT add_stat, const void *c) {
    ReaderLockHolder rlh(logLock);
    if (isEnabled_UNLOCKED()) {
        producer.addStat("max_buffer_bytes", maxBytes, add_stat, c);
        producer.addStat("unacked_bytes", bytesSent, add_stat, c);
        producer.addStat("total_acked_bytes", ackedBytes, add_stat, c);
        producer.addStat("flow_control", "enabled", add_stat, c);
    } else {
        producer.addStat("flow_control", "disabled", add_stat, c);
    }
}

DcpProducer::DcpProducer(EventuallyPersistentEngine& e,
                         const void* cookie,
                         const std::string& name,
                         uint32_t flags,
                         Collections::Filter filter,
                         bool startTask)
    : ConnHandler(e, cookie, name),
      notifyOnly((flags & DCP_OPEN_NOTIFIER) != 0),
      lastSendTime(ep_current_time()),
      log(*this),
      itemsSent(0),
      totalBytesSent(0),
      totalUncompressedDataSize(0),
      includeValue(((flags & DCP_OPEN_NO_VALUE) != 0) ? IncludeValue::No
                                                      : IncludeValue::Yes),
      includeXattrs(((flags & DCP_OPEN_INCLUDE_XATTRS) != 0)
                            ? IncludeXattrs::Yes
                            : IncludeXattrs::No),
      filter(std::move(filter)) {
    setSupportAck(true);
    setReserved(true);
    pause("initializing");

    logger.setId(e.getServerApi()->cookie->get_log_info(cookie).first);
    if (notifyOnly) {
        setLogHeader("DCP (Notifier) " + getName() + " -");
    } else {
        setLogHeader("DCP (Producer) " + getName() + " -");
    }
    // Reduce the minimum log level of view engine DCP streams as they are
    // extremely noisy due to creating new stream, per vbucket,per design doc
    // every ~10s.
    if (name.find("eq_dcpq:mapreduce_view") != std::string::npos ||
        name.find("eq_dcpq:spatial_view") != std::string::npos) {
        logger.min_log_level = EXTENSION_LOG_WARNING;
    }

    engine_.setDCPPriority(getCookie(), CONN_PRIORITY_MED);
    priority.assign("medium");

    // The consumer assigns opaques starting at 0 so lets have the producer
    //start using opaques at 10M to prevent any opaque conflicts.
    noopCtx.opaque = 10000000;
    noopCtx.sendTime = ep_current_time();

    // This is for backward compatibility with Couchbase 3.0. In 3.0 we set the
    // noop interval to 20 seconds by default, but in post 3.0 releases we set
    // it to be higher by default. Starting in 3.0.1 the DCP consumer sets the
    // noop interval of the producer when connecting so in an all 3.0.1+ cluster
    // this value will be overridden. In 3.0 however we do not set the noop
    // interval so setting this value will make sure we don't disconnect on
    // accident due to the producer and the consumer having a different noop
    // interval.
    noopCtx.dcpNoopTxInterval = defaultDcpNoopTxInterval;
    noopCtx.dcpIdleTimeout = std::chrono::seconds(
            engine_.getConfiguration().getDcpIdleTimeout());
    noopCtx.pendingRecv = false;
    noopCtx.enabled = false;

    enableExtMetaData = false;
    enableValueCompression = false;

    // Cursor dropping is disabled for replication connections by default,
    // but will be enabled through a control message to support backward
    // compatibility. For all other type of DCP connections, cursor dropping
    // will be enabled by default.
    if (name.find("replication") < name.length()) {
        supportsCursorDropping = false;
    } else {
        supportsCursorDropping = true;
    }

    backfillMgr.reset(new BackfillManager(engine_));

    if (startTask) {
        createCheckpointProcessorTask();
        scheduleCheckpointProcessorTask();
    }
}

DcpProducer::~DcpProducer() {
    backfillMgr.reset();
<<<<<<< HEAD
=======
    delete rejectResp;
}
>>>>>>> d355bfe2

void DcpProducer::cancelCheckpointCreatorTask() {
    if (!checkpointCreatorTask) {
        throw std::logic_error(
                "DcpProducer::cancelCheckpointCreatorTask task is null");
    }
    static_cast<ActiveStreamCheckpointProcessorTask*>(
            checkpointCreatorTask.get())->cancelTask();
    ExecutorPool::get()->cancel(checkpointCreatorTask->getId());
}

ENGINE_ERROR_CODE DcpProducer::streamRequest(uint32_t flags,
                                             uint32_t opaque,
                                             uint16_t vbucket,
                                             uint64_t start_seqno,
                                             uint64_t end_seqno,
                                             uint64_t vbucket_uuid,
                                             uint64_t snap_start_seqno,
                                             uint64_t snap_end_seqno,
                                             uint64_t *rollback_seqno,
                                             dcp_add_failover_log callback) {

    lastReceiveTime = ep_current_time();
    if (doDisconnect()) {
        return ENGINE_DISCONNECT;
    }

    VBucketPtr vb = engine_.getVBucket(vbucket);
    if (!vb) {
        LOG(EXTENSION_LOG_WARNING, "%s (vb %d) Stream request failed because "
            "this vbucket doesn't exist", logHeader(), vbucket);
        return ENGINE_NOT_MY_VBUCKET;
    }

    // check for mandatory noop
    const bool collectionsEnabled = filter.allowSystemEvents();
    if ((includeXattrs == IncludeXattrs::Yes) || collectionsEnabled) {
        if (!noopCtx.enabled &&
            engine_.getConfiguration().isDcpNoopMandatoryForV5Features()) {
            LOG(EXTENSION_LOG_WARNING,
                "%s (vb %" PRIu16 ") noop is mandatory for v5 features like "
                "xattrs and collections", logHeader(), vbucket);
            return ENGINE_ENOTSUP;
        }
    }

    if ((flags & DCP_ADD_STREAM_ACTIVE_VB_ONLY) &&
        (vb->getState() != vbucket_state_active)) {
        LOG(EXTENSION_LOG_NOTICE, "%s (vb %d) Stream request failed because "
            "the vbucket is in %s state, only active vbuckets were requested",
            logHeader(), vbucket, vb->toString(vb->getState()));
        return ENGINE_NOT_MY_VBUCKET;
    }

    if (!notifyOnly && start_seqno > end_seqno) {
        LOG(EXTENSION_LOG_WARNING, "%s (vb %d) Stream request failed because "
            "the start seqno (%" PRIu64 ") is larger than the end seqno "
            "(%" PRIu64 "); "
            "Incorrect params passed by the DCP client",
            logHeader(), vbucket, start_seqno, end_seqno);
        return ENGINE_ERANGE;
    }

    if (!notifyOnly && !(snap_start_seqno <= start_seqno &&
        start_seqno <= snap_end_seqno)) {
        LOG(EXTENSION_LOG_WARNING, "%s (vb %d) Stream request failed because "
            "the snap start seqno (%" PRIu64 ") <= start seqno (%" PRIu64 ")"
            " <= snap end seqno (%" PRIu64 ") is required", logHeader(), vbucket,
            snap_start_seqno, start_seqno, snap_end_seqno);
        return ENGINE_ERANGE;
    }

    bool add_vb_conn_map = true;
    {
        // Need to synchronise the search and conditional erase,
        // therefore use external locking here.
        std::lock_guard<StreamsMap> guard(streams);
        auto it = streams.find(vbucket, guard);
        if (it.second) {
            auto& stream = it.first;
            if (stream->isActive()) {
                LOG(EXTENSION_LOG_WARNING, "%s (vb %d) Stream request failed"
                    " because a stream already exists for this vbucket",
                    logHeader(), vbucket);
                return ENGINE_KEY_EEXISTS;
            } else {
                streams.erase(vbucket, guard);

                // Don't need to add an entry to vbucket-to-conns map
                add_vb_conn_map = false;
            }
        }
    }

    // If we are a notify stream then we can't use the start_seqno supplied
    // since if it is greater than the current high seqno then it will always
    // trigger a rollback. As a result we should use the current high seqno for
    // rollback purposes.
    uint64_t notifySeqno = start_seqno;
    if (notifyOnly && start_seqno > static_cast<uint64_t>(vb->getHighSeqno())) {
        start_seqno = static_cast<uint64_t>(vb->getHighSeqno());
    }

    std::pair<bool, std::string> need_rollback =
            vb->failovers->needsRollback(start_seqno,
                                         vb->getHighSeqno(),
                                         vbucket_uuid,
                                         snap_start_seqno,
                                         snap_end_seqno,
                                         vb->getPurgeSeqno(),
                                         rollback_seqno);

    if (need_rollback.first) {
        LOG(EXTENSION_LOG_WARNING,
            "%s (vb %d) Stream request requires rollback to seqno:%" PRIu64
            " because %s. Client requested"
            " seqnos:{%" PRIu64 ",%" PRIu64 "}"
            " snapshot:{%" PRIu64 ",%" PRIu64 "}"
            " uuid:%" PRIu64,
            logHeader(),
            vbucket,
            *rollback_seqno,
            need_rollback.second.c_str(),
            start_seqno,
            end_seqno,
            snap_start_seqno,
            snap_end_seqno,
            vbucket_uuid);
        return ENGINE_ROLLBACK;
    }

    std::vector<vbucket_failover_t> failoverEntries =
            vb->failovers->getFailoverLog();

    if (flags & DCP_ADD_STREAM_FLAG_LATEST) {
        end_seqno = vb->getHighSeqno();
    }

    if (flags & DCP_ADD_STREAM_FLAG_DISKONLY) {
        end_seqno = engine_.getKVBucket()->getLastPersistedSeqno(vbucket);
    }

    if (!notifyOnly && start_seqno > end_seqno) {
        LOG(EXTENSION_LOG_WARNING, "%s (vb %d) Stream request failed because "
            "the start seqno (%" PRIu64 ") is larger than the end seqno (%"
            PRIu64 "), stream request flags %d, vb_uuid %" PRIu64
            ", snapStartSeqno %" PRIu64 ", snapEndSeqno %" PRIu64
            "; should have rolled back instead",
            logHeader(), vbucket, start_seqno, end_seqno, flags, vbucket_uuid,
            snap_start_seqno, snap_end_seqno);
        return ENGINE_ERANGE;
    }

    if (!notifyOnly && start_seqno > static_cast<uint64_t>(vb->getHighSeqno()))
    {
        LOG(EXTENSION_LOG_WARNING, "%s (vb %d) Stream request failed because "
            "the start seqno (%" PRIu64 ") is larger than the vb highSeqno (%"
            PRId64 "), stream request flags is %d, vb_uuid %" PRIu64
            ", snapStartSeqno %" PRIu64 ", snapEndSeqno %" PRIu64
            "; should have rolled back instead",
            logHeader(), vbucket, start_seqno, vb->getHighSeqno(), flags,
            vbucket_uuid, snap_start_seqno, snap_end_seqno);
        return ENGINE_ERANGE;
    }

    std::shared_ptr<Stream> s;
    if (notifyOnly) {
        s = std::make_shared<NotifierStream>(&engine_,
                                             shared_from_this(),
                                             getName(),
                                             flags,
                                             opaque,
                                             vbucket,
                                             notifySeqno,
                                             end_seqno,
                                             vbucket_uuid,
                                             snap_start_seqno,
                                             snap_end_seqno);
    } else {
        s = std::make_shared<ActiveStream>(&engine_,
                                           shared_from_this(),
                                           getName(),
                                           flags,
                                           opaque,
                                           *vb,
                                           start_seqno,
                                           end_seqno,
                                           vbucket_uuid,
                                           snap_start_seqno,
                                           snap_end_seqno,
                                           includeValue,
                                           includeXattrs,
                                           filter,
                                           vb->getManifest());
    }

    {
        ReaderLockHolder rlh(vb->getStateLock());
        if (vb->getState() == vbucket_state_dead) {
            LOG(EXTENSION_LOG_WARNING, "%s (vb %d) Stream request failed because "
                    "this vbucket is in dead state", logHeader(), vbucket);
            return ENGINE_NOT_MY_VBUCKET;
        }

        // Given being in a backfill state is only a temporary failure
        // we do all hard errors first.
        if (vb->checkpointManager->getOpenCheckpointId() == 0) {
            LOG(EXTENSION_LOG_WARNING, "%s (vb %d) Stream request failed"
                    "because this vbucket is in backfill state",
                    logHeader(), vbucket);
            return ENGINE_TMPFAIL;
        }

        if (!notifyOnly) {
            // MB-19428: Only activate the stream if we are adding it to the
            // streams map.
            static_cast<ActiveStream*>(s.get())->setActive();
        }
        streams.insert(std::make_pair(vbucket, s));
    }

    // See MB-25820:  Ensure that callback is called only after all other
    // possible error cases have been tested.  This is to ensure we do not
    // generate two responses for a single streamRequest.
    EventuallyPersistentEngine *epe = ObjectRegistry::onSwitchThread(NULL,
                                                                     true);
    ENGINE_ERROR_CODE rv = callback(failoverEntries.data(),
                                    failoverEntries.size(),
                                    getCookie());
    ObjectRegistry::onSwitchThread(epe);
    if (rv != ENGINE_SUCCESS) {
        LOG(EXTENSION_LOG_WARNING, "%s (vb %d) Couldn't add failover log to "
            "stream request due to error %d", logHeader(), vbucket, rv);
    }

    notifyStreamReady(vbucket);

    if (add_vb_conn_map) {
        engine_.getDcpConnMap().addVBConnByVBId(shared_from_this(), vbucket);
    }

    return rv;
}

ENGINE_ERROR_CODE DcpProducer::getFailoverLog(uint32_t opaque, uint16_t vbucket,
                                              dcp_add_failover_log callback) {
    (void) opaque;
    lastReceiveTime = ep_current_time();
    if (doDisconnect()) {
        return ENGINE_DISCONNECT;
    }

    VBucketPtr vb = engine_.getVBucket(vbucket);
    if (!vb) {
        LOG(EXTENSION_LOG_WARNING, "%s (vb %d) Get Failover Log failed "
            "because this vbucket doesn't exist", logHeader(), vbucket);
        return ENGINE_NOT_MY_VBUCKET;
    }

    std::vector<vbucket_failover_t> failoverEntries =
            vb->failovers->getFailoverLog();

    EventuallyPersistentEngine *epe = ObjectRegistry::onSwitchThread(NULL,
                                                                     true);
    ENGINE_ERROR_CODE rv = callback(failoverEntries.data(),
                                    failoverEntries.size(),
                                    getCookie());
    ObjectRegistry::onSwitchThread(epe);
    return rv;
}

ENGINE_ERROR_CODE DcpProducer::step(struct dcp_message_producers* producers) {

    if (doDisconnect()) {
        return ENGINE_DISCONNECT;
    }

    ENGINE_ERROR_CODE ret;
    if ((ret = maybeDisconnect()) != ENGINE_FAILED) {
          return ret;
    }

    if ((ret = maybeSendNoop(producers)) != ENGINE_FAILED) {
        return ret;
    }

    std::unique_ptr<DcpResponse> resp;
    if (rejectResp) {
        resp = std::move(rejectResp);
    } else {
        resp = getNextItem();
        if (!resp) {
            return ENGINE_SUCCESS;
        }
    }

    std::unique_ptr<Item> itmCpy;
    totalUncompressedDataSize.fetch_add(resp->getMessageSize());

    auto* mutationResponse =
            dynamic_cast<MutationProducerResponse*>(resp.get());
    if (mutationResponse) {
        itmCpy = std::make_unique<Item>(*mutationResponse->getItem());
        if (enableValueCompression) {
            /**
             * Retrieve the uncompressed length if the document is compressed.
             * This is to account for the total number of bytes if the data
             * was sent as uncompressed
             */
            if (mcbp::datatype::is_snappy(itmCpy->getDataType())) {
                size_t inflated_length = 0;
                if (snappy_uncompressed_length(itmCpy->getData(), itmCpy->getNBytes(),
                                               &inflated_length) == SNAPPY_OK) {
                    totalUncompressedDataSize.fetch_add(inflated_length -
                                                        itmCpy->getNBytes());
                }
            }
        }
    }

    EventuallyPersistentEngine *epe = ObjectRegistry::onSwitchThread(NULL,
                                                                     true);
    switch (resp->getEvent()) {
        case DcpResponse::Event::StreamEnd:
        {
            StreamEndResponse* se = static_cast<StreamEndResponse*>(resp.get());
            ret = producers->stream_end(
                    getCookie(),
                    se->getOpaque(),
                    se->getVbucket(),
                    mapEndStreamStatus(getCookie(), se->getFlags()));
            break;
        }
        case DcpResponse::Event::Mutation:
        {
            if (itmCpy == nullptr) {
                throw std::logic_error(
                    "DcpProducer::step(Mutation): itmCpy must be != nullptr");
            }
            std::pair<const char*, uint16_t> meta{nullptr, 0};
            if (mutationResponse->getExtMetaData()) {
                meta = mutationResponse->getExtMetaData()->getExtMeta();
            }
            ret = producers->mutation(
                    getCookie(),
                    mutationResponse->getOpaque(),
                    itmCpy.release(),
                    mutationResponse->getVBucket(),
                    *mutationResponse->getBySeqno(),
                    mutationResponse->getRevSeqno(),
                    0 /* lock time */,
                    meta.first,
                    meta.second,
                    mutationResponse->getItem()->getNRUValue(),
                    mutationResponse->getCollectionLen());
            break;
        }
        case DcpResponse::Event::Deletion:
        {
            if (itmCpy == nullptr) {
                throw std::logic_error(
                    "DcpProducer::step(Deletion): itmCpy must be != nullptr");
            }
            std::pair<const char*, uint16_t> meta{nullptr, 0};
            if (mutationResponse->getExtMetaData()) {
                meta = mutationResponse->getExtMetaData()->getExtMeta();
            }
            ret = producers->deletion(getCookie(),
                                      mutationResponse->getOpaque(),
                                      itmCpy.release(),
                                      mutationResponse->getVBucket(),
                                      *mutationResponse->getBySeqno(),
                                      mutationResponse->getRevSeqno(),
                                      meta.first,
                                      meta.second,
                                      mutationResponse->getCollectionLen());
            break;
        }
        case DcpResponse::Event::SnapshotMarker:
        {
            SnapshotMarker* s = static_cast<SnapshotMarker*>(resp.get());
            ret = producers->marker(getCookie(), s->getOpaque(),
                                    s->getVBucket(),
                                    s->getStartSeqno(),
                                    s->getEndSeqno(),
                                    s->getFlags());
            break;
        }
        case DcpResponse::Event::SetVbucket:
        {
            SetVBucketState* s = static_cast<SetVBucketState*>(resp.get());
            ret = producers->set_vbucket_state(getCookie(), s->getOpaque(),
                                               s->getVBucket(), s->getState());
            break;
        }
        case DcpResponse::Event::SystemEvent: {
            SystemEventProducerMessage* s =
                    static_cast<SystemEventProducerMessage*>(resp.get());
            ret = producers->system_event(
                    getCookie(),
                    s->getOpaque(),
                    s->getVBucket(),
                    s->getSystemEvent(),
                    *s->getBySeqno(),
                    {reinterpret_cast<const uint8_t*>(s->getKey().data()),
                     s->getKey().size()},
                    s->getEventData());
            break;
        }
        default:
        {
            LOG(EXTENSION_LOG_WARNING, "%s Unexpected dcp event (%s), "
                "disconnecting", logHeader(),
                resp->to_string());
            ret = ENGINE_DISCONNECT;
            break;
        }
    }

    ObjectRegistry::onSwitchThread(epe);

    if (ret == ENGINE_E2BIG) {
        rejectResp = std::move(resp);
    }

    if (ret == ENGINE_SUCCESS) {
        if (resp->getEvent() == DcpResponse::Event::Mutation ||
            resp->getEvent() == DcpResponse::Event::Deletion ||
            resp->getEvent() == DcpResponse::Event::Expiration ||
            resp->getEvent() == DcpResponse::Event::SystemEvent) {
            itemsSent++;
        }

        totalBytesSent.fetch_add(resp->getMessageSize());
    }

    lastSendTime = ep_current_time();
    return (ret == ENGINE_SUCCESS) ? ENGINE_WANT_MORE : ret;
}

ENGINE_ERROR_CODE DcpProducer::bufferAcknowledgement(uint32_t opaque,
                                                     uint16_t vbucket,
                                                     uint32_t buffer_bytes) {
    lastReceiveTime = ep_current_time();
    log.acknowledge(buffer_bytes);
    return ENGINE_SUCCESS;
}

ENGINE_ERROR_CODE DcpProducer::control(uint32_t opaque, const void* key,
                                       uint16_t nkey, const void* value,
                                       uint32_t nvalue) {
    lastReceiveTime = ep_current_time();
    const char* param = static_cast<const char*>(key);
    std::string keyStr(static_cast<const char*>(key), nkey);
    std::string valueStr(static_cast<const char*>(value), nvalue);

    if (strncmp(param, "connection_buffer_size", nkey) == 0) {
        uint32_t size;
        if (parseUint32(valueStr.c_str(), &size)) {
            /* Size 0 implies the client (DCP consumer) does not support
               flow control */
            log.setBufferSize(size);
            return ENGINE_SUCCESS;
        }
    } else if (strncmp(param, "stream_buffer_size", nkey) == 0) {
        LOG(EXTENSION_LOG_WARNING, "%s The ctrl parameter stream_buffer_size is"
            "not supported by this engine", logHeader());
        return ENGINE_ENOTSUP;
    } else if (strncmp(param, "enable_noop", nkey) == 0) {
        if (valueStr == "true") {
            noopCtx.enabled = true;
        } else {
            noopCtx.enabled = false;
        }
        return ENGINE_SUCCESS;
    } else if (strncmp(param, "enable_ext_metadata", nkey) == 0) {
        if (valueStr == "true") {
            enableExtMetaData = true;
        } else {
            enableExtMetaData = false;
        }
        return ENGINE_SUCCESS;
    } else if (strncmp(param, "enable_value_compression", nkey) == 0) {
        if (valueStr == "true") {
            enableValueCompression = true;
        } else {
            enableValueCompression = false;
        }
        return ENGINE_SUCCESS;
    } else if (strncmp(param, "supports_cursor_dropping", nkey) == 0) {
        if (valueStr == "true") {
            supportsCursorDropping = true;
        } else {
            supportsCursorDropping = false;
        }
        return ENGINE_SUCCESS;
    } else if (strncmp(param, "set_noop_interval", nkey) == 0) {
        uint32_t noopInterval;
        if (parseUint32(valueStr.c_str(), &noopInterval)) {
            /*
             * We need to ensure that we only set the noop interval to a value
             * that is a multiple of the connection manager interval. The reason
             * is that if there is no DCP traffic we snooze for the connection
             * manager interval before sending the noop.
             */
            if (noopInterval % engine_.getConfiguration().
                    getConnectionManagerInterval() == 0) {
                noopCtx.dcpNoopTxInterval = std::chrono::seconds(noopInterval);
                return ENGINE_SUCCESS;
            } else {
                LOG(EXTENSION_LOG_WARNING, "%s The ctrl parameter "
                    "set_noop_interval is being set to %" PRIu32 " seconds."
                    "This is not a multiple of the connectionManagerInterval "
                    "of %" PRIu64 " seconds, and so is not supported.",
                    logHeader(), noopInterval,
                    uint64_t(engine_.getConfiguration().
                             getConnectionManagerInterval()));
                return ENGINE_EINVAL;
            }
        }
    } else if(strncmp(param, "set_priority", nkey) == 0) {
        if (valueStr == "high") {
            engine_.setDCPPriority(getCookie(), CONN_PRIORITY_HIGH);
            priority.assign("high");
            return ENGINE_SUCCESS;
        } else if (valueStr == "medium") {
            engine_.setDCPPriority(getCookie(), CONN_PRIORITY_MED);
            priority.assign("medium");
            return ENGINE_SUCCESS;
        } else if (valueStr == "low") {
            engine_.setDCPPriority(getCookie(), CONN_PRIORITY_LOW);
            priority.assign("low");
            return ENGINE_SUCCESS;
        }
    }

    LOG(EXTENSION_LOG_WARNING, "%s Invalid ctrl parameter '%s' for %s",
        logHeader(), valueStr.c_str(), keyStr.c_str());

    return ENGINE_EINVAL;
}

bool DcpProducer::handleResponse(const protocol_binary_response_header* resp) {
    lastReceiveTime = ep_current_time();
    if (doDisconnect()) {
        return false;
    }

    uint8_t opcode = resp->response.opcode;
    if (opcode == PROTOCOL_BINARY_CMD_DCP_SET_VBUCKET_STATE ||
        opcode == PROTOCOL_BINARY_CMD_DCP_SNAPSHOT_MARKER) {
        const auto* pkt = reinterpret_cast<
                const protocol_binary_response_dcp_stream_req*>(resp);
        uint32_t opaque = pkt->message.header.response.opaque;


        // Search for an active stream with the same opaque as the response.
        auto itr = streams.find_if(
            [opaque](const StreamsMap::value_type& s) {
                const auto& stream = s.second;
                if (stream && stream->isTypeActive()) {
                    ActiveStream* as = static_cast<ActiveStream*>(stream.get());
                    return (as && opaque == stream->getOpaque());
                } else {
                    return false;
                }
            }
        );

        if (itr.second) {
            ActiveStream *as = static_cast<ActiveStream*>(itr.first.get());
            if (opcode == PROTOCOL_BINARY_CMD_DCP_SET_VBUCKET_STATE) {
                as->setVBucketStateAckRecieved();
            } else if (opcode == PROTOCOL_BINARY_CMD_DCP_SNAPSHOT_MARKER) {
                as->snapshotMarkerAckReceived();
            }
        }

        return true;
    } else if (opcode == PROTOCOL_BINARY_CMD_DCP_MUTATION ||
        opcode == PROTOCOL_BINARY_CMD_DCP_DELETION ||
        opcode == PROTOCOL_BINARY_CMD_DCP_EXPIRATION ||
        opcode == PROTOCOL_BINARY_CMD_DCP_STREAM_END) {
        // TODO: When nacking is implemented we need to handle these responses
        return true;
    } else if (opcode == PROTOCOL_BINARY_CMD_DCP_NOOP) {
        if (noopCtx.opaque == resp->response.opaque) {
            noopCtx.pendingRecv = false;
            return true;
        }
    }

    LOG(EXTENSION_LOG_WARNING, "%s Trying to handle an unknown response %d, "
        "disconnecting", logHeader(), opcode);

    return false;
}

ENGINE_ERROR_CODE DcpProducer::closeStream(uint32_t opaque, uint16_t vbucket) {
    lastReceiveTime = ep_current_time();
    if (doDisconnect()) {
        return ENGINE_DISCONNECT;
    }

    auto it = streams.erase(vbucket);

    ENGINE_ERROR_CODE ret;
    if (!it.second) {
        LOG(EXTENSION_LOG_WARNING, "%s (vb %d) Cannot close stream because no "
            "stream exists for this vbucket", logHeader(), vbucket);
        return ENGINE_KEY_ENOENT;
    } else {
        auto& stream = it.first;
        if (!stream->isActive()) {
            LOG(EXTENSION_LOG_WARNING, "%s (vb %d) Cannot close stream because "
                "stream is already marked as dead", logHeader(), vbucket);
            engine_.getDcpConnMap().removeVBConnByVBId(getCookie(), vbucket);
            ret = ENGINE_KEY_ENOENT;
        } else {
            stream->setDead(END_STREAM_CLOSED);
            engine_.getDcpConnMap().removeVBConnByVBId(getCookie(), vbucket);
            ret = ENGINE_SUCCESS;
        }
    }

    return ret;
}

void DcpProducer::notifyBackfillManager() {
    backfillMgr->wakeUpTask();
}

bool DcpProducer::recordBackfillManagerBytesRead(size_t bytes, bool force) {
    if (force) {
        backfillMgr->bytesForceRead(bytes);
        return true;
    }
    return backfillMgr->bytesCheckAndRead(bytes);
}

void DcpProducer::recordBackfillManagerBytesSent(size_t bytes) {
    backfillMgr->bytesSent(bytes);
}

void DcpProducer::scheduleBackfillManager(VBucket& vb,
                                          std::shared_ptr<ActiveStream> s,
                                          uint64_t start,
                                          uint64_t end) {
    backfillMgr->schedule(vb, s, start, end);
}

void DcpProducer::addStats(ADD_STAT add_stat, const void *c) {
    ConnHandler::addStats(add_stat, c);

    addStat("items_sent", getItemsSent(), add_stat, c);
    addStat("items_remaining", getItemsRemaining(), add_stat, c);
    addStat("total_bytes_sent", getTotalBytesSent(), add_stat, c);
    if (enableValueCompression) {
        addStat("total_uncompressed_data_size", getTotalUncompressedDataSize(),
                add_stat, c);
    }
    addStat("last_sent_time", lastSendTime, add_stat, c);
    addStat("last_receive_time", lastReceiveTime, add_stat, c);
    addStat("noop_enabled", noopCtx.enabled, add_stat, c);
    addStat("noop_wait", noopCtx.pendingRecv, add_stat, c);
    addStat("priority", priority.c_str(), add_stat, c);
    addStat("enable_ext_metadata", enableExtMetaData ? "enabled" : "disabled",
            add_stat, c);
    addStat("enable_value_compression",
            enableValueCompression ? "enabled" : "disabled",
            add_stat, c);
    addStat("cursor_dropping",
            supportsCursorDropping ? "ELIGIBLE" : "NOT_ELIGIBLE",
            add_stat, c);

    // Possible that the producer has had its streams closed and hence doesn't
    // have a backfill manager anymore.
    if (backfillMgr) {
        backfillMgr->addStats(*this, add_stat, c);
    }

    log.addStats(add_stat, c);

    addStat("num_streams", streams.size(), add_stat, c);

    // Make a copy of all valid streams (under lock), and then call addStats
    // for each one. (Done in two stages to minmise how long we have the
    // streams map locked for).
    std::vector<StreamsMap::mapped_type> valid_streams;

    streams.for_each(
        [&valid_streams](const StreamsMap::value_type& element) {
            valid_streams.push_back(element.second);
        }
    );
    for (const auto& stream : valid_streams) {
        stream->addStats(add_stat, c);
    }
}

void DcpProducer::addTakeoverStats(ADD_STAT add_stat, const void* c,
                                   const VBucket& vb) {

    auto stream = findStream(vb.getId());
    if (stream) {
        if (stream->isTypeActive()) {
            ActiveStream* as = static_cast<ActiveStream*>(stream.get());
            as->addTakeoverStats(add_stat, c, vb);
            return;
        }
        LOG(EXTENSION_LOG_WARNING, "%s (vb:%" PRIu16 ") "
            "DcpProducer::addTakeoverStats Stream type is %s and not the "
            "expected Active",
            logHeader(), vb.getId(), to_string(stream->getType()).c_str());
    } else {
        LOG(EXTENSION_LOG_NOTICE, "%s (vb:%" PRIu16 ") "
            "DcpProducer::addTakeoverStats Unable to find stream",
            logHeader(), vb.getId());
    }
    // Error path - return status of does_not_exist to ensure rebalance does not
    // hang.
    add_casted_stat("status", "does_not_exist", add_stat, c);
    add_casted_stat("estimate", 0, add_stat, c);
    add_casted_stat("backfillRemaining", 0, add_stat, c);
}

void DcpProducer::aggregateQueueStats(ConnCounter& aggregator) {
    aggregator.conn_queueDrain += itemsSent;
    aggregator.conn_totalBytes += totalBytesSent;
    aggregator.conn_totalUncompressedDataSize += totalUncompressedDataSize;
    aggregator.conn_queueRemaining += getItemsRemaining();
}

void DcpProducer::notifySeqnoAvailable(uint16_t vbucket, uint64_t seqno) {
    auto stream = findStream(vbucket);
    if (stream && stream->isActive()) {
        stream->notifySeqnoAvailable(seqno);
    }
}

void DcpProducer::closeStreamDueToVbStateChange(uint16_t vbucket,
                                                vbucket_state_t state) {
    auto stream = findStream(vbucket);
    if (stream) {
        LOG(EXTENSION_LOG_INFO, "%s (vb %" PRIu16 ") State changed to "
            "%s, closing active stream!",
            logHeader(), vbucket, VBucket::toString(state));
        stream->setDead(END_STREAM_STATE);
    }
}

void DcpProducer::closeStreamDueToRollback(uint16_t vbucket) {
    auto stream = findStream(vbucket);
    if (stream) {
        LOG(EXTENSION_LOG_INFO,
            "%s (vb %" PRIu16
            ") Rollback occurred,"
            "closing %s stream (downstream must rollback too)",
            logHeader(),
            vbucket,
            to_string(stream->getType()).c_str());
        stream->setDead(END_STREAM_ROLLBACK);
    }
}

bool DcpProducer::handleSlowStream(uint16_t vbid,
                                   const std::string &name) {
    if (supportsCursorDropping) {
        auto stream = findStream(vbid);
        if (stream) {
            if (stream->getName().compare(name) == 0) {
                ActiveStream* as = static_cast<ActiveStream*>(stream.get());
                return as->handleSlowStream();
            }
        }
    }
    return false;
}

void DcpProducer::closeAllStreams() {
    lastReceiveTime = ep_current_time();
    std::vector<uint16_t> vbvector;
    {
        // Need to synchronise the disconnect and clear, therefore use
        // external locking here.
        std::lock_guard<StreamsMap> guard(streams);

        streams.for_each(
            [&vbvector](StreamsMap::value_type& iter) {
                vbvector.push_back(iter.first);
                iter.second->setDead(END_STREAM_DISCONNECTED);
            },
            guard);

        streams.clear(guard);
    }
    for (const auto vbid: vbvector) {
        engine_.getDcpConnMap().removeVBConnByVBId(getCookie(), vbid);
    }

    // Destroy the backfillManager. (BackfillManager task also
    // may hold a weak reference to it while running, but that is
    // guaranteed to decay and free the BackfillManager once it
    // completes run().
    // This will terminate any tasks and delete any backfills
    // associated with this Producer.  This is necessary as if we
    // don't, then the RCPtr references which exist between
    // DcpProducer and ActiveStream result in us leaking DcpProducer
    // objects (and Couchstore vBucket files, via DCPBackfill task).
    backfillMgr.reset();
}

const char* DcpProducer::getType() const {
    if (notifyOnly) {
        return "notifier";
    } else {
        return "producer";
    }
}

std::unique_ptr<DcpResponse> DcpProducer::getNextItem() {
    do {
        unPause();

        uint16_t vbucket = 0;
        while (ready.popFront(vbucket)) {
            if (log.pauseIfFull()) {
                ready.pushUnique(vbucket);
                return NULL;
            }

            std::shared_ptr<Stream> stream = findStream(vbucket);
            if (!stream) {
                continue;
            }

            auto response = stream->next();

            if (!response) {
                // stream is empty, try another vbucket.
                continue;
            }

            switch (response->getEvent()) {
            case DcpResponse::Event::SnapshotMarker:
            case DcpResponse::Event::Mutation:
            case DcpResponse::Event::Deletion:
            case DcpResponse::Event::Expiration:
            case DcpResponse::Event::StreamEnd:
            case DcpResponse::Event::SetVbucket:
            case DcpResponse::Event::SystemEvent:
                break;
            default:
                throw std::logic_error(std::string("DcpProducer::getNextItem: "
                                                   "Producer (") +
                                       logHeader() +
                                       ") is attempting to "
                                       "write an unexpected event:" +
                                       response->to_string());
            }

            ready.pushUnique(vbucket);

            return response;
        }

        // flag we are paused
        pause("ready queue empty");

        // re-check the ready queue.
        // A new vbucket could of became ready and the notifier could of seen
        // paused = false, so reloop so we don't miss an operation.
    } while(!ready.empty());

    return nullptr;
}

void DcpProducer::setDisconnect() {
    ConnHandler::setDisconnect();

    streams.for_each([](StreamsMap::value_type& iter) {
        iter.second->setDead(END_STREAM_DISCONNECTED);
    });
}

void DcpProducer::notifyStreamReady(uint16_t vbucket) {
    if (ready.pushUnique(vbucket)) {
        log.unpauseIfSpaceAvailable();
    }
}

void DcpProducer::notifyPaused(bool schedule) {
    engine_.getDcpConnMap().notifyPausedConnection(shared_from_this(),
                                                   schedule);
}

ENGINE_ERROR_CODE DcpProducer::maybeDisconnect() {
    const auto now = ep_current_time();
    std::chrono::seconds elapsedTime(now - lastReceiveTime);
    if (noopCtx.enabled && elapsedTime > noopCtx.dcpIdleTimeout) {
        LOG(EXTENSION_LOG_NOTICE,
            "%s Disconnecting because a message has not been received for "
            "%" PRIu64 "s. lastSendTime:%" PRIu32 ", lastReceiveTime:%" PRIu64
            ", noopCtx {sendTime:%" PRIu32 ", opaque: %" PRIu32 ", pendingRecv:%s}",
            logHeader(),
            uint64_t(noopCtx.dcpIdleTimeout.count()),
            (now - lastSendTime),
            uint64_t(elapsedTime.count()),
            (now - noopCtx.sendTime),
            noopCtx.opaque,
            noopCtx.pendingRecv ? "true" : "false");
        return ENGINE_DISCONNECT;
    }
    // Returning ENGINE_FAILED means ignore and continue
    // without disconnecting
    return ENGINE_FAILED;
}

ENGINE_ERROR_CODE DcpProducer::maybeSendNoop(
        struct dcp_message_producers* producers) {
    if (!noopCtx.enabled) {
        // Returning ENGINE_FAILED means ignore and continue
        // without sending a noop
        return ENGINE_FAILED;
    }
    std::chrono::seconds elapsedTime(ep_current_time() - noopCtx.sendTime);

    // Check to see if waiting for a noop reply.
    // If not try to send a noop to the consumer if the interval has passed
    if (!noopCtx.pendingRecv && elapsedTime >= noopCtx.dcpNoopTxInterval) {
        EventuallyPersistentEngine *epe = ObjectRegistry::
                onSwitchThread(NULL, true);
        ENGINE_ERROR_CODE ret = producers->noop(getCookie(), ++noopCtx.opaque);
        ObjectRegistry::onSwitchThread(epe);

        if (ret == ENGINE_SUCCESS) {
            ret = ENGINE_WANT_MORE;
            noopCtx.pendingRecv = true;
            noopCtx.sendTime = ep_current_time();
            lastSendTime = noopCtx.sendTime;
        }
      return ret;
    }
    // We have already sent a noop and are awaiting a receive or
    // the time interval has not passed.  In either case continue
    // without sending a noop.
    return ENGINE_FAILED;
}

void DcpProducer::clearQueues() {
    streams.for_each(
        [](StreamsMap::value_type& iter) {
            iter.second->clear();
        }
    );
}

size_t DcpProducer::getItemsSent() {
    return itemsSent;
}

size_t DcpProducer::getItemsRemaining() {
    size_t remainingSize = 0;
    streams.for_each(
        [&remainingSize](const StreamsMap::value_type& iter) {
            if (iter.second->isTypeActive()) {
                ActiveStream *as = static_cast<ActiveStream *>(iter.second.get());
                remainingSize += as->getItemsRemaining();
            }
        }
    );

    return remainingSize;
}

size_t DcpProducer::getTotalBytesSent() {
    return totalBytesSent;
}

size_t DcpProducer::getTotalUncompressedDataSize() {
    return totalUncompressedDataSize;
}

std::vector<uint16_t> DcpProducer::getVBVector() {
    std::vector<uint16_t> vbvector;
    streams.for_each(
        [&vbvector](StreamsMap::value_type& iter) {
        vbvector.push_back(iter.first);
    });
    return vbvector;
}

bool DcpProducer::bufferLogInsert(size_t bytes) {
    return log.insert(bytes);
}

void DcpProducer::createCheckpointProcessorTask() {
    checkpointCreatorTask =
            std::make_shared<ActiveStreamCheckpointProcessorTask>(engine_, this);
}

void DcpProducer::scheduleCheckpointProcessorTask() {
    ExecutorPool::get()->schedule(checkpointCreatorTask);
}

void DcpProducer::scheduleCheckpointProcessorTask(
        std::shared_ptr<ActiveStream> s) {
    if (!checkpointCreatorTask) {
        throw std::logic_error(
                "DcpProducer::scheduleCheckpointProcessorTask task is null");
    }
    static_cast<ActiveStreamCheckpointProcessorTask*>(checkpointCreatorTask.get())
        ->schedule(s);
}

<<<<<<< HEAD
void DcpProducer::clearCheckpointProcessorTaskQueues() {
    if (!checkpointCreatorTask) {
        throw std::logic_error(
                "DcpProducer::clearCheckpointProcessorTaskQueues task is null");
    }
    static_cast<ActiveStreamCheckpointProcessorTask*>(checkpointCreatorTask.get())
        ->clearQueues();
}

std::shared_ptr<Stream> DcpProducer::findStream(uint16_t vbid) {
=======
SingleThreadedRCPtr<Stream> DcpProducer::findStream(uint16_t vbid) {
>>>>>>> d355bfe2
    auto it = streams.find(vbid);
    if (it.second) {
        return it.first;
    } else {
        return nullptr;
    }
}

end_stream_status_t DcpProducer::mapEndStreamStatus(
        const void* cookie, end_stream_status_t status) const {
    if (status == END_STREAM_FILTER_EMPTY &&
        !engine_.isCollectionsSupported(cookie)) {
        return END_STREAM_OK;
    }
    return status;
}<|MERGE_RESOLUTION|>--- conflicted
+++ resolved
@@ -149,7 +149,8 @@
       includeXattrs(((flags & DCP_OPEN_INCLUDE_XATTRS) != 0)
                             ? IncludeXattrs::Yes
                             : IncludeXattrs::No),
-      filter(std::move(filter)) {
+      filter(std::move(filter)),
+      createChkPtProcessorTsk(startTask) {
     setSupportAck(true);
     setReserved(true);
     pause("initializing");
@@ -204,29 +205,18 @@
     }
 
     backfillMgr.reset(new BackfillManager(engine_));
-
-    if (startTask) {
-        createCheckpointProcessorTask();
-        scheduleCheckpointProcessorTask();
-    }
 }
 
 DcpProducer::~DcpProducer() {
     backfillMgr.reset();
-<<<<<<< HEAD
-=======
-    delete rejectResp;
-}
->>>>>>> d355bfe2
+}
 
 void DcpProducer::cancelCheckpointCreatorTask() {
-    if (!checkpointCreatorTask) {
-        throw std::logic_error(
-                "DcpProducer::cancelCheckpointCreatorTask task is null");
-    }
-    static_cast<ActiveStreamCheckpointProcessorTask*>(
-            checkpointCreatorTask.get())->cancelTask();
-    ExecutorPool::get()->cancel(checkpointCreatorTask->getId());
+    if (checkpointCreatorTask) {
+        static_cast<ActiveStreamCheckpointProcessorTask*>(
+                                checkpointCreatorTask.get())->cancelTask();
+        ExecutorPool::get()->cancel(checkpointCreatorTask->getId());
+    }
 }
 
 ENGINE_ERROR_CODE DcpProducer::streamRequest(uint32_t flags,
@@ -412,6 +402,14 @@
                                            includeXattrs,
                                            filter,
                                            vb->getManifest());
+        /* We want to create the 'createCheckpointProcessorTask' here even if
+           the stream creation fails later on in the func. The goal is to
+           create the 'checkpointProcessorTask' before any valid active stream
+           is created */
+        if (createChkPtProcessorTsk && !checkpointCreatorTask) {
+            createCheckpointProcessorTask();
+            scheduleCheckpointProcessorTask();
+        }
     }
 
     {
@@ -1216,7 +1214,8 @@
 
 void DcpProducer::createCheckpointProcessorTask() {
     checkpointCreatorTask =
-            std::make_shared<ActiveStreamCheckpointProcessorTask>(engine_, this);
+            std::make_shared<ActiveStreamCheckpointProcessorTask>(
+                    engine_, shared_from_this());
 }
 
 void DcpProducer::scheduleCheckpointProcessorTask() {
@@ -1233,20 +1232,7 @@
         ->schedule(s);
 }
 
-<<<<<<< HEAD
-void DcpProducer::clearCheckpointProcessorTaskQueues() {
-    if (!checkpointCreatorTask) {
-        throw std::logic_error(
-                "DcpProducer::clearCheckpointProcessorTaskQueues task is null");
-    }
-    static_cast<ActiveStreamCheckpointProcessorTask*>(checkpointCreatorTask.get())
-        ->clearQueues();
-}
-
 std::shared_ptr<Stream> DcpProducer::findStream(uint16_t vbid) {
-=======
-SingleThreadedRCPtr<Stream> DcpProducer::findStream(uint16_t vbid) {
->>>>>>> d355bfe2
     auto it = streams.find(vbid);
     if (it.second) {
         return it.first;
