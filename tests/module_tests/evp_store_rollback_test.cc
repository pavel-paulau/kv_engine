--- conflicted
+++ resolved
@@ -228,43 +228,39 @@
     rollback_after_deletion_test(/*flush_before_rollback*/false);
 }
 
-<<<<<<< HEAD
 #if !defined(_MSC_VER) || _MSC_VER != 1800
-TEST_P(RollbackTest, RollbackToMiddleOfACheckpoint) {
-=======
 TEST_P(RollbackTest, RollbackToMiddleOfAPersistedSnapshot) {
->>>>>>> 7e406a4a
     rollback_to_middle_test(true);
 }
 
 TEST_P(RollbackTest, RollbackToMiddleOfAPersistedSnapshotNoFlush) {
     rollback_to_middle_test(false);
 }
-#endif
-
-#if !defined(_MSC_VER) || _MSC_VER != 1800
+
 TEST_P(RollbackTest, RollbackToMiddleOfAnUnPersistedSnapshot) {
     /* need to store a certain number of keys because rollback
        'bails (rolls back to 0)' if the rollback is too much. */
     const int numItems = 10;
     for (int i = 0; i < numItems; i++) {
-        std::string key = "key_" + std::to_string(i);
-        store_item(vbid, key.c_str(), "not rolled back");
+        store_item(vbid,
+                   makeStoredDocKey("key_" + std::to_string(i)),
+                   "not rolled back");
     }
 
     /* the roll back function will rewind disk to key11. */
     auto rollback_item =
-    store_item(vbid, "key11", "rollback pt");
+            store_item(vbid, makeStoredDocKey("key11"), "rollback pt");
 
     ASSERT_EQ(numItems + 1, store->flushVBucket(vbid));
 
     /* Keys to be lost in rollback */
-    auto item_v1 = store_item(vbid, "rollback-cp-1", "hope to keep till here");
+    auto item_v1 = store_item(
+            vbid, makeStoredDocKey("rollback-cp-1"), "hope to keep till here");
     /* ask to rollback to here; this item is in a checkpoint and
        is not persisted */
     auto rollbackReqSeqno = item_v1.getBySeqno();
 
-    auto item_v2 = store_item(vbid, "rollback-cp-2", "gone");
+    auto item_v2 = store_item(vbid, makeStoredDocKey("rollback-cp-2"), "gone");
 
     /* do rollback */
     store->setVBucketState(vbid, vbucket_state_replica, false);
@@ -277,11 +273,12 @@
     /* since we rely only on disk snapshots currently, we must lose the items in
        the checkpoints */
     for (int i = 0; i < 2; i++) {
-        auto res = store->get(std::string("rollback-cp-" + std::to_string(i)),
-                              vbid,
-                              nullptr,
-                              {});
-        EXPECT_EQ(ENGINE_KEY_ENOENT, res.getStatus())
+        auto result =
+                store->get(makeStoredDocKey("rollback-cp-" + std::to_string(i)),
+                           vbid,
+                           nullptr,
+                           {});
+        EXPECT_EQ(ENGINE_KEY_ENOENT, result.getStatus())
                 << "A key set after the rollback point was found";
     }
 }
